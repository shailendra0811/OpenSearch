--- conflicted
+++ resolved
@@ -99,18 +99,10 @@
 import org.elasticsearch.index.reindex.DeleteByQueryRequest;
 import org.elasticsearch.index.reindex.ReindexRequest;
 import org.elasticsearch.index.reindex.UpdateByQueryRequest;
-<<<<<<< HEAD
-import org.elasticsearch.protocol.xpack.XPackInfoRequest;
-import org.elasticsearch.protocol.xpack.XPackUsageRequest;
-import org.elasticsearch.client.indexlifecycle.ExplainLifecycleRequest;
+import org.elasticsearch.client.indexlifecycle.ExplainLifeimport org.elasticsearch.client.indexlifecycle.ExplainLifecycleRequest;
 import org.elasticsearch.client.indexlifecycle.SetIndexLifecyclePolicyRequest;
 import org.elasticsearch.client.indexlifecycle.StartILMRequest;
 import org.elasticsearch.client.indexlifecycle.StopILMRequest;
-import org.elasticsearch.protocol.xpack.migration.IndexUpgradeInfoRequest;
-import org.elasticsearch.protocol.xpack.watcher.DeleteWatchRequest;
-import org.elasticsearch.protocol.xpack.watcher.PutWatchRequest;
-=======
->>>>>>> f441bb87
 import org.elasticsearch.rest.action.search.RestSearchAction;
 import org.elasticsearch.script.mustache.MultiSearchTemplateRequest;
 import org.elasticsearch.script.mustache.SearchTemplateRequest;
@@ -936,64 +928,7 @@
         String endpoint = new EndpointBuilder().addPathPartAsIs("_scripts").addPathPart(deleteStoredScriptRequest.id()).build();
         Request request = new Request(HttpDelete.METHOD_NAME, endpoint);
         Params params = new Params(request);
-        params.withTimeout(deleteStoredScriptRequest.timeout());
-        params.withMasterTimeout(deleteStoredScriptRequest.masterNodeTimeout());
-        return request;
-    }
-
-<<<<<<< HEAD
-    static Request xPackInfo(XPackInfoRequest infoRequest) {
-        Request request = new Request(HttpGet.METHOD_NAME, "/_xpack");
-        if (false == infoRequest.isVerbose()) {
-            request.addParameter("human", "false");
-        }
-        if (false == infoRequest.getCategories().equals(EnumSet.allOf(XPackInfoRequest.Category.class))) {
-            request.addParameter("categories", infoRequest.getCategories().stream()
-                    .map(c -> c.toString().toLowerCase(Locale.ROOT))
-                    .collect(Collectors.joining(",")));
-        }
-        return request;
-    }
-
-    static Request xPackWatcherPutWatch(PutWatchRequest putWatchRequest) {
-        String endpoint = new EndpointBuilder()
-            .addPathPartAsIs("_xpack")
-            .addPathPartAsIs("watcher")
-            .addPathPartAsIs("watch")
-            .addPathPart(putWatchRequest.getId())
-            .build();
-
-        Request request = new Request(HttpPut.METHOD_NAME, endpoint);
-        Params params = new Params(request).withVersion(putWatchRequest.getVersion());
-        if (putWatchRequest.isActive() == false) {
-            params.putParam("active", "false");
-        }
-        ContentType contentType = createContentType(putWatchRequest.xContentType());
-        BytesReference source = putWatchRequest.getSource();
-        request.setEntity(new ByteArrayEntity(source.toBytesRef().bytes, 0, source.length(), contentType));
-        return request;
-    }
-
-    static Request xPackWatcherDeleteWatch(DeleteWatchRequest deleteWatchRequest) {
-        String endpoint = new EndpointBuilder()
-            .addPathPartAsIs("_xpack")
-            .addPathPartAsIs("watcher")
-            .addPathPartAsIs("watch")
-            .addPathPart(deleteWatchRequest.getId())
-            .build();
-
-        Request request = new Request(HttpDelete.METHOD_NAME, endpoint);
-        return request;
-    }
-
-    static Request xpackUsage(XPackUsageRequest usageRequest) {
-        Request request = new Request(HttpGet.METHOD_NAME, "/_xpack/usage");
-        Params parameters = new Params(request);
-        parameters.withMasterTimeout(usageRequest.masterNodeTimeout());
-        return request;
-    }
-
-    static Request getLifecyclePolicy(GetLifecyclePolicyRequest getLifecyclePolicyRequest) {
+        params.withTimeout(deleteStoredScriptRequeststatic Request getLifecyclePolicy(GetLifecyclePolicyRequest getLifecyclePolicyRequest) {
         String endpoint = new EndpointBuilder()
             .addPathPartAsIs("_ilm")
             .addCommaSeparatedPathParts(getLifecyclePolicyRequest.getPolicyNames())
@@ -1093,21 +1028,10 @@
         params.withMasterTimeout(explainLifecycleRequest.masterNodeTimeout());
         return request;
     }
-
-    static Request getMigrationAssistance(IndexUpgradeInfoRequest indexUpgradeInfoRequest) {
-        EndpointBuilder endpointBuilder = new EndpointBuilder()
-            .addPathPartAsIs("_xpack/migration/assistance")
-            .addCommaSeparatedPathParts(indexUpgradeInfoRequest.indices());
-        String endpoint = endpointBuilder.build();
-        Request request = new Request(HttpGet.METHOD_NAME, endpoint);
-        Params parameters = new Params(request);
-        parameters.withIndicesOptions(indexUpgradeInfoRequest.indicesOptions());
-        return request;
-    }
-
-=======
->>>>>>> f441bb87
-    static HttpEntity createEntity(ToXContent toXContent, XContentType xContentType) throws IOException {
+.timeout());est.masterNodeTimeout());static HttpEntity cre
+        return request;
+    }
+stion {
         BytesRef source = XContentHelper.toXContent(toXContent, xContentType, false).toBytesRef();
         return new ByteArrayEntity(source.bytes, source.offset, source.length, createContentType(xContentType));
     }
