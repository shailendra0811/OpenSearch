/*
 * Licensed to Elasticsearch under one or more contributor
 * license agreements. See the NOTICE file distributed with
 * this work for additional information regarding copyright
 * ownership. Elasticsearch licenses this file to you under
 * the Apache License, Version 2.0 (the "License"); you may
 * not use this file except in compliance with the License.
 * You may obtain a copy of the License at
 *
 *    http://www.apache.org/licenses/LICENSE-2.0
 *
 * Unless required by applicable law or agreed to in writing,
 * software distributed under the License is distributed on an
 * "AS IS" BASIS, WITHOUT WARRANTIES OR CONDITIONS OF ANY
 * KIND, either express or implied.  See the License for the
 * specific language governing permissions and limitations
 * under the License.
 */

package org.elasticsearch.search.suggest.term;

import org.elasticsearch.search.suggest.AbstractSuggestionBuilderTestCase;
<<<<<<< HEAD
import org.elasticsearch.search.suggest.DirectSpellcheckerSettings;
=======
>>>>>>> bbeb09ea
import org.elasticsearch.search.suggest.SuggestionSearchContext.SuggestionContext;
import org.elasticsearch.search.suggest.term.TermSuggestionBuilder.SortBy;
import org.elasticsearch.search.suggest.term.TermSuggestionBuilder.StringDistanceImpl;
import org.elasticsearch.search.suggest.term.TermSuggestionBuilder.SuggestMode;

import java.io.IOException;

import static org.hamcrest.Matchers.notNullValue;

/**
 * Test the {@link TermSuggestionBuilder} class.
 */
public class TermSuggestionBuilderTests extends AbstractSuggestionBuilderTestCase<TermSuggestionBuilder> {

    /**
     *  creates random suggestion builder, renders it to xContent and back to new instance that should be equal to original
     */
    @Override
    public void testBuild() throws IOException {
        // skip for now
    }

    @Override
    public void testFromXContent() {
        // NORELEASE : remove this when TermSuggestionBuilder's fromXContent is in
    }

    @Override
    protected TermSuggestionBuilder randomSuggestionBuilder() {
        TermSuggestionBuilder testBuilder = new TermSuggestionBuilder(randomAsciiOfLength(10));
        maybeSet(testBuilder::suggestMode, randomSuggestMode());
        maybeSet(testBuilder::accuracy, randomFloat());
        maybeSet(testBuilder::sort, randomSort());
        maybeSet(testBuilder::stringDistance, randomStringDistance());
        maybeSet(testBuilder::maxEdits, randomIntBetween(1, 2));
        maybeSet(testBuilder::maxInspections, randomInt(Integer.MAX_VALUE));
        maybeSet(testBuilder::maxTermFreq, randomFloat());
        maybeSet(testBuilder::prefixLength, randomInt(Integer.MAX_VALUE));
        maybeSet(testBuilder::minWordLength, randomInt(Integer.MAX_VALUE));
        maybeSet(testBuilder::minDocFreq, randomFloat());
        return testBuilder;
    }

    private SuggestMode randomSuggestMode() {
        final int randomVal = randomIntBetween(0, 2);
        switch (randomVal) {
            case 0: return SuggestMode.MISSING;
            case 1: return SuggestMode.POPULAR;
            case 2: return SuggestMode.ALWAYS;
            default: throw new IllegalArgumentException("No suggest mode with an ordinal of " + randomVal);
        }
    }

    private SortBy randomSort() {
        int randomVal = randomIntBetween(0, 1);
        switch (randomVal) {
            case 0: return SortBy.SCORE;
            case 1: return SortBy.FREQUENCY;
            default: throw new IllegalArgumentException("No sort mode with an ordinal of " + randomVal);
        }
    }

    private StringDistanceImpl randomStringDistance() {
        int randomVal = randomIntBetween(0, 4);
        switch (randomVal) {
            case 0: return StringDistanceImpl.INTERNAL;
            case 1: return StringDistanceImpl.DAMERAU_LEVENSHTEIN;
            case 2: return StringDistanceImpl.LEVENSTEIN;
            case 3: return StringDistanceImpl.JAROWINKLER;
            case 4: return StringDistanceImpl.NGRAM;
            default: throw new IllegalArgumentException("No string distance algorithm with an ordinal of " + randomVal);
        }
    }

    @Override
    protected void mutateSpecificParameters(TermSuggestionBuilder builder) throws IOException {
        switch (randomIntBetween(0, 9)) {
            case 0:
                builder.suggestMode(randomValueOtherThan(builder.suggestMode(), () -> randomSuggestMode()));
                break;
            case 1:
                builder.accuracy(randomValueOtherThan(builder.accuracy(), () -> randomFloat()));
                break;
            case 2:
                builder.sort(randomValueOtherThan(builder.sort(), () -> randomSort()));
                break;
            case 3:
                builder.stringDistance(randomValueOtherThan(builder.stringDistance(), () -> randomStringDistance()));
                break;
            case 4:
                builder.maxEdits(randomValueOtherThan(builder.maxEdits(), () -> randomIntBetween(1, 2)));
                break;
            case 5:
                builder.maxInspections(randomValueOtherThan(builder.maxInspections(), () -> randomInt(Integer.MAX_VALUE)));
                break;
            case 6:
                builder.maxTermFreq(randomValueOtherThan(builder.maxTermFreq(), () -> randomFloat()));
                break;
            case 7:
                builder.prefixLength(randomValueOtherThan(builder.prefixLength(), () -> randomInt(Integer.MAX_VALUE)));
                break;
            case 8:
                builder.minWordLength(randomValueOtherThan(builder.minWordLength(), () -> randomInt(Integer.MAX_VALUE)));
                break;
            case 9:
                builder.minDocFreq(randomValueOtherThan(builder.minDocFreq(), () -> randomFloat()));
                break;
            default:
                break; // do nothing
        }
    }

    public void testInvalidParameters() throws IOException {
        TermSuggestionBuilder builder = new TermSuggestionBuilder(randomAsciiOfLength(10));
        // test invalid accuracy values
        try {
            builder.accuracy(-0.5f);
            fail("Should not allow accuracy to be set to a negative value.");
        } catch (IllegalArgumentException e) {
        }
        try {
            builder.accuracy(1.1f);
            fail("Should not allow accuracy to be greater than 1.0.");
        } catch (IllegalArgumentException e) {
        }
        // test invalid max edit distance values
        try {
            builder.maxEdits(0);
            fail("Should not allow maxEdits to be less than 1.");
        } catch (IllegalArgumentException e) {
        }
        try {
            builder.maxEdits(-1);
            fail("Should not allow maxEdits to be a negative value.");
        } catch (IllegalArgumentException e) {
        }
        try {
            builder.maxEdits(3);
            fail("Should not allow maxEdits to be greater than 2.");
        } catch (IllegalArgumentException e) {
        }
        // test invalid max inspections values
        try {
            builder.maxInspections(-1);
            fail("Should not allow maxInspections to be a negative value.");
        } catch (IllegalArgumentException e) {
        }
        // test invalid max term freq values
        try {
            builder.maxTermFreq(-0.5f);
            fail("Should not allow max term freq to be a negative value.");
        } catch (IllegalArgumentException e) {
        }
        try {
            builder.maxTermFreq(1.5f);
            fail("If max term freq is greater than 1, it must be a whole number.");
        } catch (IllegalArgumentException e) {
        }
        try {
            builder.maxTermFreq(2.0f); // this should be allowed
        } catch (IllegalArgumentException e) {
            fail("A max term freq greater than 1 that is a whole number should be allowed.");
        }
        // test invalid min doc freq values
        try {
            builder.minDocFreq(-0.5f);
            fail("Should not allow min doc freq to be a negative value.");
        } catch (IllegalArgumentException e) {
        }
        try {
            builder.minDocFreq(1.5f);
            fail("If min doc freq is greater than 1, it must be a whole number.");
        } catch (IllegalArgumentException e) {
        }
        try {
            builder.minDocFreq(2.0f); // this should be allowed
        } catch (IllegalArgumentException e) {
            fail("A min doc freq greater than 1 that is a whole number should be allowed.");
        }
        // test invalid min word length values
        try {
            builder.minWordLength(0);
            fail("A min word length < 1 should not be allowed.");
        } catch (IllegalArgumentException e) {
        }
        try {
            builder.minWordLength(-1);
            fail("Should not allow min word length to be a negative value.");
        } catch (IllegalArgumentException e) {
        }
        // test invalid prefix length values
        try {
            builder.prefixLength(-1);
            fail("Should not allow prefix length to be a negative value.");
        } catch (IllegalArgumentException e) {
        }
        // test invalid size values
        try {
            builder.size(0);
            fail("Size must be a positive value.");
        } catch (IllegalArgumentException e) {
        }
        try {
            builder.size(-1);
            fail("Size must be a positive value.");
        } catch (IllegalArgumentException e) {
        }
        // null values not allowed for enums
        try {
            builder.sort(null);
            fail("Should not allow setting a null sort value.");
        } catch (NullPointerException e) {
        }
        try {
            builder.stringDistance(null);
            fail("Should not allow setting a null string distance value.");
        } catch (NullPointerException e) {
        }
        try {
            builder.suggestMode(null);
            fail("Should not allow setting a null suggest mode value.");
        } catch (NullPointerException e) {
        }
    }

    public void testDefaultValuesSet() {
        TermSuggestionBuilder builder = new TermSuggestionBuilder(randomAsciiOfLength(10));
        assertThat(builder.accuracy(), notNullValue());
        assertThat(builder.maxEdits(), notNullValue());
        assertThat(builder.maxInspections(), notNullValue());
        assertThat(builder.maxTermFreq(), notNullValue());
        assertThat(builder.minDocFreq(), notNullValue());
        assertThat(builder.minWordLength(), notNullValue());
        assertThat(builder.prefixLength(), notNullValue());
        assertThat(builder.sort(), notNullValue());
        assertThat(builder.stringDistance(), notNullValue());
        assertThat(builder.suggestMode(), notNullValue());
    }

    @Override
    protected void assertSuggestionContext(SuggestionContext oldSuggestion, SuggestionContext newSuggestion) {
<<<<<<< HEAD
        @SuppressWarnings("unchecked")
        TermSuggestionContext oldContext = (TermSuggestionContext) oldSuggestion;
        @SuppressWarnings("unchecked")
        TermSuggestionContext newContext = (TermSuggestionContext) newSuggestion;
        assertSpellcheckerSettings(oldContext.getDirectSpellCheckerSettings(), newContext.getDirectSpellCheckerSettings());

    }

    private void assertSpellcheckerSettings(DirectSpellcheckerSettings oldSettings, DirectSpellcheckerSettings newSettings) {
        final double delta = 0.0d;
        // make sure the objects aren't the same
        assertNotSame(oldSettings, newSettings);
        // make sure the objects aren't null
        assertNotNull(oldSettings);
        assertNotNull(newSettings);
        // and now, make sure they are equal..
        assertEquals(oldSettings.accuracy(), newSettings.accuracy(), delta);
        assertEquals(oldSettings.maxEdits(), newSettings.maxEdits());
        assertEquals(oldSettings.maxInspections(), newSettings.maxInspections());
        assertEquals(oldSettings.maxTermFreq(), newSettings.maxTermFreq(), delta);
        assertEquals(oldSettings.minDocFreq(), newSettings.minDocFreq(), delta);
        assertEquals(oldSettings.minWordLength(), newSettings.minWordLength());
        assertEquals(oldSettings.prefixLength(), newSettings.prefixLength());
        assertEquals(oldSettings.sort(), newSettings.sort());
        assertEquals(oldSettings.stringDistance().getClass(), newSettings.stringDistance().getClass());
        assertEquals(oldSettings.suggestMode().getClass(), newSettings.suggestMode().getClass());
=======
        // put assertions on TermSuggestionContext here
>>>>>>> bbeb09ea
    }

}<|MERGE_RESOLUTION|>--- conflicted
+++ resolved
@@ -20,12 +20,9 @@
 package org.elasticsearch.search.suggest.term;
 
 import org.elasticsearch.search.suggest.AbstractSuggestionBuilderTestCase;
-<<<<<<< HEAD
 import org.elasticsearch.search.suggest.DirectSpellcheckerSettings;
-=======
->>>>>>> bbeb09ea
+import org.elasticsearch.search.suggest.SortBy;
 import org.elasticsearch.search.suggest.SuggestionSearchContext.SuggestionContext;
-import org.elasticsearch.search.suggest.term.TermSuggestionBuilder.SortBy;
 import org.elasticsearch.search.suggest.term.TermSuggestionBuilder.StringDistanceImpl;
 import org.elasticsearch.search.suggest.term.TermSuggestionBuilder.SuggestMode;
 
@@ -41,16 +38,6 @@
     /**
      *  creates random suggestion builder, renders it to xContent and back to new instance that should be equal to original
      */
-    @Override
-    public void testBuild() throws IOException {
-        // skip for now
-    }
-
-    @Override
-    public void testFromXContent() {
-        // NORELEASE : remove this when TermSuggestionBuilder's fromXContent is in
-    }
-
     @Override
     protected TermSuggestionBuilder randomSuggestionBuilder() {
         TermSuggestionBuilder testBuilder = new TermSuggestionBuilder(randomAsciiOfLength(10));
@@ -265,7 +252,6 @@
 
     @Override
     protected void assertSuggestionContext(SuggestionContext oldSuggestion, SuggestionContext newSuggestion) {
-<<<<<<< HEAD
         @SuppressWarnings("unchecked")
         TermSuggestionContext oldContext = (TermSuggestionContext) oldSuggestion;
         @SuppressWarnings("unchecked")
@@ -292,9 +278,6 @@
         assertEquals(oldSettings.sort(), newSettings.sort());
         assertEquals(oldSettings.stringDistance().getClass(), newSettings.stringDistance().getClass());
         assertEquals(oldSettings.suggestMode().getClass(), newSettings.suggestMode().getClass());
-=======
-        // put assertions on TermSuggestionContext here
->>>>>>> bbeb09ea
     }
 
 }