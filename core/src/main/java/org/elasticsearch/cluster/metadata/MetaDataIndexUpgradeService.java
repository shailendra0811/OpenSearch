--- conflicted
+++ resolved
@@ -33,12 +33,8 @@
 import org.elasticsearch.indices.mapper.MapperRegistry;
 
 import java.util.Collections;
-<<<<<<< HEAD
-import java.util.Map;
-=======
 
 import static org.elasticsearch.common.util.set.Sets.newHashSet;
->>>>>>> d514977c
 
 /**
  * This service is responsible for upgrading legacy index metadata to the current version
@@ -98,8 +94,7 @@
      */
     private void checkSupportedVersion(IndexMetaData indexMetaData) {
         if (indexMetaData.getState() == IndexMetaData.State.OPEN && isSupportedVersion(indexMetaData) == false) {
-            throw new IllegalStateException("The index [" + indexMetaData.getIndex() + "] was created before v2.0.0.beta1 and wasn't " +
-                    "upgraded."
+            throw new IllegalStateException("The index [" + indexMetaData.getIndex() + "] was created before v2.0.0.beta1 and wasn't upgraded."
                     + " This index should be open using a version before " + Version.CURRENT.minimumCompatibilityVersion()
                     + " and upgraded using the upgrade API.");
         }
@@ -132,12 +127,10 @@
             SimilarityService similarityService = new SimilarityService(indexSettings, Collections.emptyMap());
 
             try (AnalysisService analysisService = new FakeAnalysisService(indexSettings)) {
-                try (MapperService mapperService = new MapperService(indexSettings, analysisService, similarityService, mapperRegistry,
-                        () -> null)) {
+                try (MapperService mapperService = new MapperService(indexSettings, analysisService, similarityService, mapperRegistry, () -> null)) {
                     for (ObjectCursor<MappingMetaData> cursor : indexMetaData.getMappings().values()) {
                         MappingMetaData mappingMetaData = cursor.value;
-                        mapperService.merge(mappingMetaData.type(), mappingMetaData.source(), MapperService.MergeReason.MAPPING_RECOVERY,
-                                false);
+                        mapperService.merge(mappingMetaData.type(), mappingMetaData.source(), MapperService.MergeReason.MAPPING_RECOVERY, false);
                     }
                 }
             }
@@ -151,8 +144,7 @@
      * Marks index as upgraded so we don't have to test it again
      */
     private IndexMetaData markAsUpgraded(IndexMetaData indexMetaData) {
-        Settings settings = Settings.builder().put(indexMetaData.getSettings()).put(IndexMetaData.SETTING_VERSION_UPGRADED, Version
-                .CURRENT).build();
+        Settings settings = Settings.builder().put(indexMetaData.getSettings()).put(IndexMetaData.SETTING_VERSION_UPGRADED, Version.CURRENT).build();
         return IndexMetaData.builder(indexMetaData).settings(settings).build();
     }
 
@@ -185,48 +177,12 @@
     }
 
     IndexMetaData archiveBrokenIndexSettings(IndexMetaData indexMetaData) {
-<<<<<<< HEAD
-        Settings settings = indexMetaData.getSettings();
-        Settings.Builder builder = Settings.builder();
-        boolean changed = false;
-        for (Map.Entry<String, String> entry : settings.getAsMap().entrySet()) {
-            try {
-                Setting<?> setting = indexScopedSettigns.get(entry.getKey());
-                if (setting != null) {
-                    setting.get(settings);
-                    builder.put(entry.getKey(), entry.getValue());
-                } else {
-                    if (indexScopedSettigns.isPrivateSetting(entry.getKey()) || entry.getKey().startsWith(ARCHIVED_SETTINGS_PREFIX)) {
-                        builder.put(entry.getKey(), entry.getValue());
-                    } else {
-                        changed = true;
-                        logger.warn("[{}] found unknown index setting: {} value: {} - archiving", indexMetaData.getIndex(), entry.getKey
-                                (), entry.getValue());
-                        // we put them back in here such that tools can check from the outside if there are any indices with broken
-                        // settings. The setting can remain there
-                        // but we want users to be aware that some of their setting are broken and they can research why and what they
-                        // need to do to replace them.
-                        builder.put(ARCHIVED_SETTINGS_PREFIX + entry.getKey(), entry.getValue());
-                    }
-                }
-            } catch (IllegalArgumentException ex) {
-                changed = true;
-                logger.warn("[{}] found invalid index setting: {} value: {} - archiving", ex, indexMetaData.getIndex(), entry.getKey(),
-                        entry.getValue());
-                // we put them back in here such that tools can check from the outside if there are any indices with broken settings. The
-                // setting can remain there
-                // but we want users to be aware that some of their setting sare broken and they can research why and what they need to
-                // do to replace them.
-                builder.put(ARCHIVED_SETTINGS_PREFIX + entry.getKey(), entry.getValue());
-            }
-=======
         final Settings settings = indexMetaData.getSettings();
         final Settings upgrade = indexScopedSettings.archiveUnknownOrBrokenSettings(settings);
         if (upgrade != settings) {
             return IndexMetaData.builder(indexMetaData).settings(upgrade).build();
         } else {
             return indexMetaData;
->>>>>>> d514977c
         }
     }
 }