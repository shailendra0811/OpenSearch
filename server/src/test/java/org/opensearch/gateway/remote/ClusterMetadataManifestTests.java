/*
 * SPDX-License-Identifier: Apache-2.0
 *
 * The OpenSearch Contributors require contributions made to
 * this file be licensed under the Apache-2.0 license or a
 * compatible open source license.
 */

package org.opensearch.gateway.remote;

import org.opensearch.Version;
import org.opensearch.cluster.metadata.IndexGraveyard;
import org.opensearch.cluster.metadata.RepositoriesMetadata;
import org.opensearch.cluster.metadata.WeightedRoutingMetadata;
import org.opensearch.common.xcontent.json.JsonXContent;
import org.opensearch.core.common.bytes.BytesReference;
import org.opensearch.core.common.io.stream.NamedWriteableRegistry;
import org.opensearch.core.xcontent.ToXContent;
import org.opensearch.core.xcontent.XContentBuilder;
import org.opensearch.core.xcontent.XContentParser;
import org.opensearch.gateway.remote.ClusterMetadataManifest.UploadedIndexMetadata;
import org.opensearch.gateway.remote.ClusterMetadataManifest.UploadedMetadataAttribute;
import org.opensearch.test.EqualsHashCodeTestUtils;
import org.opensearch.test.OpenSearchTestCase;

import java.io.IOException;
import java.util.ArrayList;
import java.util.Arrays;
import java.util.Collections;
import java.util.List;
import java.util.function.Function;
import java.util.stream.Collectors;

import static org.opensearch.gateway.remote.ClusterMetadataManifest.CODEC_V0;
import static org.opensearch.gateway.remote.ClusterMetadataManifest.CODEC_V1;

public class ClusterMetadataManifestTests extends OpenSearchTestCase {

    public void testClusterMetadataManifestXContentV0() throws IOException {
        UploadedIndexMetadata uploadedIndexMetadata = new UploadedIndexMetadata("test-index", "test-uuid", "/test/upload/path");
        ClusterMetadataManifest originalManifest = ClusterMetadataManifest.builder()
            .clusterTerm(1L)
            .stateVersion(1L)
            .clusterUUID("test-cluster-uuid")
            .stateUUID("test-state-uuid")
            .opensearchVersion(Version.CURRENT)
            .nodeId("test-node-id")
            .committed(false)
            .codecVersion(CODEC_V0)
            .indices(Collections.singletonList(uploadedIndexMetadata))
            .previousClusterUUID("prev-cluster-uuid")
            .clusterUUIDCommitted(true)
            .build();
        final XContentBuilder builder = JsonXContent.contentBuilder();
        builder.startObject();
        originalManifest.toXContent(builder, ToXContent.EMPTY_PARAMS);
        builder.endObject();

        try (XContentParser parser = createParser(JsonXContent.jsonXContent, BytesReference.bytes(builder))) {
            final ClusterMetadataManifest fromXContentManifest = ClusterMetadataManifest.fromXContentV0(parser);
            assertEquals(originalManifest, fromXContentManifest);
        }
    }

    public void testClusterMetadataManifestXContentV1() throws IOException {
        UploadedIndexMetadata uploadedIndexMetadata = new UploadedIndexMetadata("test-index", "test-uuid", "/test/upload/path");
        ClusterMetadataManifest originalManifest = ClusterMetadataManifest.builder()
            .clusterTerm(1L)
            .stateVersion(1L)
            .clusterUUID("test-cluster-uuid")
            .stateUUID("test-state-uuid")
            .opensearchVersion(Version.CURRENT)
            .nodeId("test-node-id")
            .committed(false)
            .codecVersion(CODEC_V1)
            .globalMetadataFileName("test-global-metadata-file")
            .indices(Collections.singletonList(uploadedIndexMetadata))
            .previousClusterUUID("prev-cluster-uuid")
            .clusterUUIDCommitted(true)
            .build();
        final XContentBuilder builder = JsonXContent.contentBuilder();
        builder.startObject();
        originalManifest.toXContent(builder, ToXContent.EMPTY_PARAMS);
        builder.endObject();

        try (XContentParser parser = createParser(JsonXContent.jsonXContent, BytesReference.bytes(builder))) {
            final ClusterMetadataManifest fromXContentManifest = ClusterMetadataManifest.fromXContentV1(parser);
            assertEquals(originalManifest, fromXContentManifest);
        }
    }

    public void testClusterMetadataManifestXContent() throws IOException {
        UploadedIndexMetadata uploadedIndexMetadata = new UploadedIndexMetadata("test-index", "test-uuid", "/test/upload/path");
        ClusterMetadataManifest originalManifest = new ClusterMetadataManifest(
            1L,
            1L,
            "test-cluster-uuid",
            "test-state-uuid",
            Version.CURRENT,
            "test-node-id",
            false,
            ClusterMetadataManifest.CODEC_V2,
            null,
            Collections.singletonList(uploadedIndexMetadata),
            "prev-cluster-uuid",
            true,
<<<<<<< HEAD
            new UploadedMetadataAttribute(RemoteGlobalMetadataManager.COORDINATION_METADATA, "coordination-file"),
            new UploadedMetadataAttribute(RemoteGlobalMetadataManager.SETTING_METADATA, "setting-file"),
            new UploadedMetadataAttribute(RemoteGlobalMetadataManager.TEMPLATES_METADATA, "templates-file"),
            Collections.unmodifiableList(
                Arrays.asList(
                    new UploadedMetadataAttribute(
                        RemoteGlobalMetadataManager.CUSTOM_METADATA + RemoteGlobalMetadataManager.CUSTOM_DELIMITER
                            + RepositoriesMetadata.TYPE,
                        "custom--repositories-file"
                    ),
                    new UploadedMetadataAttribute(
                        RemoteGlobalMetadataManager.CUSTOM_METADATA + RemoteGlobalMetadataManager.CUSTOM_DELIMITER + IndexGraveyard.TYPE,
                        "custom--index_graveyard-file"
                    ),
                    new UploadedMetadataAttribute(
                        RemoteGlobalMetadataManager.CUSTOM_METADATA + RemoteGlobalMetadataManager.CUSTOM_DELIMITER
=======
            new UploadedMetadataAttribute(RemoteClusterStateService.COORDINATION_METADATA, "coordination-file"),
            new UploadedMetadataAttribute(RemoteClusterStateService.SETTING_METADATA, "setting-file"),
            new UploadedMetadataAttribute(RemoteClusterStateService.TEMPLATES_METADATA, "templates-file"),
            Collections.unmodifiableList(
                Arrays.asList(
                    new UploadedMetadataAttribute(
                        RemoteClusterStateService.CUSTOM_METADATA + RemoteClusterStateService.CUSTOM_DELIMITER + RepositoriesMetadata.TYPE,
                        "custom--repositories-file"
                    ),
                    new UploadedMetadataAttribute(
                        RemoteClusterStateService.CUSTOM_METADATA + RemoteClusterStateService.CUSTOM_DELIMITER + IndexGraveyard.TYPE,
                        "custom--index_graveyard-file"
                    ),
                    new UploadedMetadataAttribute(
                        RemoteClusterStateService.CUSTOM_METADATA + RemoteClusterStateService.CUSTOM_DELIMITER
>>>>>>> b604b090
                            + WeightedRoutingMetadata.TYPE,
                        "custom--weighted_routing_netadata-file"
                    )
                )
<<<<<<< HEAD
            ).stream().collect(Collectors.toMap(UploadedMetadataAttribute::getAttributeName, Function.identity())),
            null,
            null,
            null
=======
            ).stream().collect(Collectors.toMap(UploadedMetadataAttribute::getAttributeName, Function.identity()))
>>>>>>> b604b090
        );
        final XContentBuilder builder = JsonXContent.contentBuilder();
        builder.startObject();
        originalManifest.toXContent(builder, ToXContent.EMPTY_PARAMS);
        builder.endObject();

        try (XContentParser parser = createParser(JsonXContent.jsonXContent, BytesReference.bytes(builder))) {
            final ClusterMetadataManifest fromXContentManifest = ClusterMetadataManifest.fromXContent(parser);
            assertEquals(originalManifest, fromXContentManifest);
        }
    }

    public void testClusterMetadataManifestSerializationEqualsHashCode() {
        ClusterMetadataManifest initialManifest = new ClusterMetadataManifest(
            1337L,
            7L,
            "HrYF3kP5SmSPWtKlWhnNSA",
            "6By9p9G0Rv2MmFYJcPAOgA",
            Version.CURRENT,
            "B10RX1f5RJenMQvYccCgSQ",
            true,
            2,
            null,
            randomUploadedIndexMetadataList(),
            "yfObdx8KSMKKrXf8UyHhM",
            true,
<<<<<<< HEAD
            new UploadedMetadataAttribute(RemoteGlobalMetadataManager.COORDINATION_METADATA, "coordination-file"),
            new UploadedMetadataAttribute(RemoteGlobalMetadataManager.SETTING_METADATA, "setting-file"),
            new UploadedMetadataAttribute(RemoteGlobalMetadataManager.TEMPLATES_METADATA, "templates-file"),
            Collections.unmodifiableList(
                Arrays.asList(
                    new UploadedMetadataAttribute(
                        RemoteGlobalMetadataManager.CUSTOM_METADATA + RemoteGlobalMetadataManager.CUSTOM_DELIMITER
                            + RepositoriesMetadata.TYPE,
                        "custom--repositories-file"
                    ),
                    new UploadedMetadataAttribute(
                        RemoteGlobalMetadataManager.CUSTOM_METADATA + RemoteGlobalMetadataManager.CUSTOM_DELIMITER + IndexGraveyard.TYPE,
                        "custom--index_graveyard-file"
                    ),
                    new UploadedMetadataAttribute(
                        RemoteGlobalMetadataManager.CUSTOM_METADATA + RemoteGlobalMetadataManager.CUSTOM_DELIMITER
=======
            new UploadedMetadataAttribute(RemoteClusterStateService.COORDINATION_METADATA, "coordination-file"),
            new UploadedMetadataAttribute(RemoteClusterStateService.SETTING_METADATA, "setting-file"),
            new UploadedMetadataAttribute(RemoteClusterStateService.TEMPLATES_METADATA, "templates-file"),
            Collections.unmodifiableList(
                Arrays.asList(
                    new UploadedMetadataAttribute(
                        RemoteClusterStateService.CUSTOM_METADATA + RemoteClusterStateService.CUSTOM_DELIMITER + RepositoriesMetadata.TYPE,
                        "custom--repositories-file"
                    ),
                    new UploadedMetadataAttribute(
                        RemoteClusterStateService.CUSTOM_METADATA + RemoteClusterStateService.CUSTOM_DELIMITER + IndexGraveyard.TYPE,
                        "custom--index_graveyard-file"
                    ),
                    new UploadedMetadataAttribute(
                        RemoteClusterStateService.CUSTOM_METADATA + RemoteClusterStateService.CUSTOM_DELIMITER
>>>>>>> b604b090
                            + WeightedRoutingMetadata.TYPE,
                        "custom--weighted_routing_netadata-file"
                    )
                )
<<<<<<< HEAD
            ).stream().collect(Collectors.toMap(UploadedMetadataAttribute::getAttributeName, Function.identity())),
            null,
            null,
            null
=======
            ).stream().collect(Collectors.toMap(UploadedMetadataAttribute::getAttributeName, Function.identity()))
>>>>>>> b604b090
        );
        {  // Mutate Cluster Term
            EqualsHashCodeTestUtils.checkEqualsAndHashCode(
                initialManifest,
                orig -> OpenSearchTestCase.copyWriteable(
                    orig,
                    new NamedWriteableRegistry(Collections.emptyList()),
                    ClusterMetadataManifest::new
                ),
                manifest -> {
                    ClusterMetadataManifest.Builder builder = ClusterMetadataManifest.builder(manifest);
                    builder.clusterTerm(1338L);
                    return builder.build();
                }
            );
        }
        {  // Mutate State Version
            EqualsHashCodeTestUtils.checkEqualsAndHashCode(
                initialManifest,
                orig -> OpenSearchTestCase.copyWriteable(
                    orig,
                    new NamedWriteableRegistry(Collections.emptyList()),
                    ClusterMetadataManifest::new
                ),
                manifest -> {
                    ClusterMetadataManifest.Builder builder = ClusterMetadataManifest.builder(manifest);
                    builder.stateVersion(8L);
                    return builder.build();
                }
            );
        }
        {  // Mutate Cluster UUID
            EqualsHashCodeTestUtils.checkEqualsAndHashCode(
                initialManifest,
                orig -> OpenSearchTestCase.copyWriteable(
                    orig,
                    new NamedWriteableRegistry(Collections.emptyList()),
                    ClusterMetadataManifest::new
                ),
                manifest -> {
                    ClusterMetadataManifest.Builder builder = ClusterMetadataManifest.builder(manifest);
                    builder.clusterUUID("efOkMiPbQZCUQQgtFWdbPw");
                    return builder.build();
                }
            );
        }
        {  // Mutate State UUID
            EqualsHashCodeTestUtils.checkEqualsAndHashCode(
                initialManifest,
                orig -> OpenSearchTestCase.copyWriteable(
                    orig,
                    new NamedWriteableRegistry(Collections.emptyList()),
                    ClusterMetadataManifest::new
                ),
                manifest -> {
                    ClusterMetadataManifest.Builder builder = ClusterMetadataManifest.builder(manifest);
                    builder.stateUUID("efOkMiPbQZCUQQgtFWdbPw");
                    return builder.build();
                }
            );
        }
        {  // Mutate OpenSearch Version
            EqualsHashCodeTestUtils.checkEqualsAndHashCode(
                initialManifest,
                orig -> OpenSearchTestCase.copyWriteable(
                    orig,
                    new NamedWriteableRegistry(Collections.emptyList()),
                    ClusterMetadataManifest::new
                ),
                manifest -> {
                    ClusterMetadataManifest.Builder builder = ClusterMetadataManifest.builder(manifest);
                    builder.opensearchVersion(Version.V_EMPTY);
                    return builder.build();
                }
            );
        }
        {  // Mutate Committed State
            EqualsHashCodeTestUtils.checkEqualsAndHashCode(
                initialManifest,
                orig -> OpenSearchTestCase.copyWriteable(
                    orig,
                    new NamedWriteableRegistry(Collections.emptyList()),
                    ClusterMetadataManifest::new
                ),
                manifest -> {
                    ClusterMetadataManifest.Builder builder = ClusterMetadataManifest.builder(manifest);
                    builder.committed(false);
                    return builder.build();
                }
            );
        }
        {  // Mutate Indices
            EqualsHashCodeTestUtils.checkEqualsAndHashCode(
                initialManifest,
                orig -> OpenSearchTestCase.copyWriteable(
                    orig,
                    new NamedWriteableRegistry(Collections.emptyList()),
                    ClusterMetadataManifest::new
                ),
                manifest -> {
                    ClusterMetadataManifest.Builder builder = ClusterMetadataManifest.builder(manifest);
                    builder.indices(randomUploadedIndexMetadataList());
                    return builder.build();
                }
            );
        }
        { // Mutate Previous cluster UUID
            EqualsHashCodeTestUtils.checkEqualsAndHashCode(
                initialManifest,
                orig -> OpenSearchTestCase.copyWriteable(
                    orig,
                    new NamedWriteableRegistry(Collections.emptyList()),
                    ClusterMetadataManifest::new
                ),
                manifest -> {
                    ClusterMetadataManifest.Builder builder = ClusterMetadataManifest.builder(manifest);
                    builder.previousClusterUUID("vZX62DCQEOzGXlxXCrEu");
                    return builder.build();
                }
            );

        }
        { // Mutate cluster uuid committed
            EqualsHashCodeTestUtils.checkEqualsAndHashCode(
                initialManifest,
                orig -> OpenSearchTestCase.copyWriteable(
                    orig,
                    new NamedWriteableRegistry(Collections.emptyList()),
                    ClusterMetadataManifest::new
                ),
                manifest -> {
                    ClusterMetadataManifest.Builder builder = ClusterMetadataManifest.builder(manifest);
                    builder.clusterUUIDCommitted(false);
                    return builder.build();
                }
            );
        }
    }

    public void testClusterMetadataManifestXContentV2() throws IOException {
        UploadedIndexMetadata uploadedIndexMetadata = new UploadedIndexMetadata("test-index", "test-uuid", "/test/upload/path");
        ClusterMetadataManifest originalManifest = new ClusterMetadataManifest(
            1L,
            1L,
            "test-cluster-uuid",
            "test-state-uuid",
            Version.CURRENT,
            "test-node-id",
            false,
            ClusterMetadataManifest.CODEC_V2,
            "test-metadata",
            Collections.singletonList(uploadedIndexMetadata),
            "prev-cluster-uuid",
            true,
            1L,
            Collections.singletonList(uploadedIndexMetadata)
        );
        final XContentBuilder builder = JsonXContent.contentBuilder();
        builder.startObject();
        originalManifest.toXContent(builder, ToXContent.EMPTY_PARAMS);
        builder.endObject();

        try (XContentParser parser = createParser(JsonXContent.jsonXContent, BytesReference.bytes(builder))) {
            final ClusterMetadataManifest fromXContentManifest = ClusterMetadataManifest.fromXContent(parser);
            assertEquals(originalManifest, fromXContentManifest);
        }
    }

    private List<UploadedIndexMetadata> randomUploadedIndexMetadataList() {
        final int size = randomIntBetween(1, 10);
        final List<UploadedIndexMetadata> uploadedIndexMetadataList = new ArrayList<>(size);
        while (uploadedIndexMetadataList.size() < size) {
            assertTrue(uploadedIndexMetadataList.add(randomUploadedIndexMetadata()));
        }
        return uploadedIndexMetadataList;
    }

    private UploadedIndexMetadata randomUploadedIndexMetadata() {
        return new UploadedIndexMetadata(randomAlphaOfLength(10), randomAlphaOfLength(10), randomAlphaOfLength(10));
    }

    public void testUploadedIndexMetadataSerializationEqualsHashCode() {
        UploadedIndexMetadata uploadedIndexMetadata = new UploadedIndexMetadata("test-index", "test-uuid", "/test/upload/path");
        EqualsHashCodeTestUtils.checkEqualsAndHashCode(
            uploadedIndexMetadata,
            orig -> OpenSearchTestCase.copyWriteable(orig, new NamedWriteableRegistry(Collections.emptyList()), UploadedIndexMetadata::new),
            metadata -> randomlyChangingUploadedIndexMetadata(uploadedIndexMetadata)
        );
    }

    private UploadedIndexMetadata randomlyChangingUploadedIndexMetadata(UploadedIndexMetadata uploadedIndexMetadata) {
        switch (randomInt(2)) {
            case 0:
                return new UploadedIndexMetadata(
                    randomAlphaOfLength(10),
                    uploadedIndexMetadata.getIndexUUID(),
                    uploadedIndexMetadata.getUploadedFilename()
                );
            case 1:
                return new UploadedIndexMetadata(
                    uploadedIndexMetadata.getIndexName(),
                    randomAlphaOfLength(10),
                    uploadedIndexMetadata.getUploadedFilename()
                );
            case 2:
                return new UploadedIndexMetadata(
                    uploadedIndexMetadata.getIndexName(),
                    uploadedIndexMetadata.getIndexUUID(),
                    randomAlphaOfLength(10)
                );
        }
        return uploadedIndexMetadata;
    }
}<|MERGE_RESOLUTION|>--- conflicted
+++ resolved
@@ -89,6 +89,33 @@
         }
     }
 
+    public void testClusterMetadataManifestXContentV1() throws IOException {
+        UploadedIndexMetadata uploadedIndexMetadata = new UploadedIndexMetadata("test-index", "test-uuid", "/test/upload/path");
+        ClusterMetadataManifest originalManifest = ClusterMetadataManifest.builder()
+            .clusterTerm(1L)
+            .stateVersion(1L)
+            .clusterUUID("test-cluster-uuid")
+            .stateUUID("test-state-uuid")
+            .opensearchVersion(Version.CURRENT)
+            .nodeId("test-node-id")
+            .committed(false)
+            .codecVersion(CODEC_V1)
+            .globalMetadataFileName("test-global-metadata-file")
+            .indices(Collections.singletonList(uploadedIndexMetadata))
+            .previousClusterUUID("prev-cluster-uuid")
+            .clusterUUIDCommitted(true)
+            .build();
+        final XContentBuilder builder = JsonXContent.contentBuilder();
+        builder.startObject();
+        originalManifest.toXContent(builder, ToXContent.EMPTY_PARAMS);
+        builder.endObject();
+
+        try (XContentParser parser = createParser(JsonXContent.jsonXContent, BytesReference.bytes(builder))) {
+            final ClusterMetadataManifest fromXContentManifest = ClusterMetadataManifest.fromXContentV1(parser);
+            assertEquals(originalManifest, fromXContentManifest);
+        }
+    }
+
     public void testClusterMetadataManifestXContent() throws IOException {
         UploadedIndexMetadata uploadedIndexMetadata = new UploadedIndexMetadata("test-index", "test-uuid", "/test/upload/path");
         ClusterMetadataManifest originalManifest = new ClusterMetadataManifest(
@@ -104,7 +131,6 @@
             Collections.singletonList(uploadedIndexMetadata),
             "prev-cluster-uuid",
             true,
-<<<<<<< HEAD
             new UploadedMetadataAttribute(RemoteGlobalMetadataManager.COORDINATION_METADATA, "coordination-file"),
             new UploadedMetadataAttribute(RemoteGlobalMetadataManager.SETTING_METADATA, "setting-file"),
             new UploadedMetadataAttribute(RemoteGlobalMetadataManager.TEMPLATES_METADATA, "templates-file"),
@@ -121,35 +147,14 @@
                     ),
                     new UploadedMetadataAttribute(
                         RemoteGlobalMetadataManager.CUSTOM_METADATA + RemoteGlobalMetadataManager.CUSTOM_DELIMITER
-=======
-            new UploadedMetadataAttribute(RemoteClusterStateService.COORDINATION_METADATA, "coordination-file"),
-            new UploadedMetadataAttribute(RemoteClusterStateService.SETTING_METADATA, "setting-file"),
-            new UploadedMetadataAttribute(RemoteClusterStateService.TEMPLATES_METADATA, "templates-file"),
-            Collections.unmodifiableList(
-                Arrays.asList(
-                    new UploadedMetadataAttribute(
-                        RemoteClusterStateService.CUSTOM_METADATA + RemoteClusterStateService.CUSTOM_DELIMITER + RepositoriesMetadata.TYPE,
-                        "custom--repositories-file"
-                    ),
-                    new UploadedMetadataAttribute(
-                        RemoteClusterStateService.CUSTOM_METADATA + RemoteClusterStateService.CUSTOM_DELIMITER + IndexGraveyard.TYPE,
-                        "custom--index_graveyard-file"
-                    ),
-                    new UploadedMetadataAttribute(
-                        RemoteClusterStateService.CUSTOM_METADATA + RemoteClusterStateService.CUSTOM_DELIMITER
->>>>>>> b604b090
                             + WeightedRoutingMetadata.TYPE,
                         "custom--weighted_routing_netadata-file"
                     )
                 )
-<<<<<<< HEAD
             ).stream().collect(Collectors.toMap(UploadedMetadataAttribute::getAttributeName, Function.identity())),
             null,
             null,
             null
-=======
-            ).stream().collect(Collectors.toMap(UploadedMetadataAttribute::getAttributeName, Function.identity()))
->>>>>>> b604b090
         );
         final XContentBuilder builder = JsonXContent.contentBuilder();
         builder.startObject();
@@ -176,7 +181,6 @@
             randomUploadedIndexMetadataList(),
             "yfObdx8KSMKKrXf8UyHhM",
             true,
-<<<<<<< HEAD
             new UploadedMetadataAttribute(RemoteGlobalMetadataManager.COORDINATION_METADATA, "coordination-file"),
             new UploadedMetadataAttribute(RemoteGlobalMetadataManager.SETTING_METADATA, "setting-file"),
             new UploadedMetadataAttribute(RemoteGlobalMetadataManager.TEMPLATES_METADATA, "templates-file"),
@@ -193,35 +197,14 @@
                     ),
                     new UploadedMetadataAttribute(
                         RemoteGlobalMetadataManager.CUSTOM_METADATA + RemoteGlobalMetadataManager.CUSTOM_DELIMITER
-=======
-            new UploadedMetadataAttribute(RemoteClusterStateService.COORDINATION_METADATA, "coordination-file"),
-            new UploadedMetadataAttribute(RemoteClusterStateService.SETTING_METADATA, "setting-file"),
-            new UploadedMetadataAttribute(RemoteClusterStateService.TEMPLATES_METADATA, "templates-file"),
-            Collections.unmodifiableList(
-                Arrays.asList(
-                    new UploadedMetadataAttribute(
-                        RemoteClusterStateService.CUSTOM_METADATA + RemoteClusterStateService.CUSTOM_DELIMITER + RepositoriesMetadata.TYPE,
-                        "custom--repositories-file"
-                    ),
-                    new UploadedMetadataAttribute(
-                        RemoteClusterStateService.CUSTOM_METADATA + RemoteClusterStateService.CUSTOM_DELIMITER + IndexGraveyard.TYPE,
-                        "custom--index_graveyard-file"
-                    ),
-                    new UploadedMetadataAttribute(
-                        RemoteClusterStateService.CUSTOM_METADATA + RemoteClusterStateService.CUSTOM_DELIMITER
->>>>>>> b604b090
                             + WeightedRoutingMetadata.TYPE,
                         "custom--weighted_routing_netadata-file"
                     )
                 )
-<<<<<<< HEAD
             ).stream().collect(Collectors.toMap(UploadedMetadataAttribute::getAttributeName, Function.identity())),
             null,
             null,
             null
-=======
-            ).stream().collect(Collectors.toMap(UploadedMetadataAttribute::getAttributeName, Function.identity()))
->>>>>>> b604b090
         );
         {  // Mutate Cluster Term
             EqualsHashCodeTestUtils.checkEqualsAndHashCode(
