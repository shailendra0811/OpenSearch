/*
 * SPDX-License-Identifier: Apache-2.0
 *
 * The OpenSearch Contributors require contributions made to
 * this file be licensed under the Apache-2.0 license or a
 * compatible open source license.
 */

package org.opensearch.gateway.remote;

import org.apache.logging.log4j.LogManager;
import org.apache.logging.log4j.Logger;
import org.apache.logging.log4j.message.ParameterizedMessage;
import org.opensearch.action.LatchedActionListener;
import org.opensearch.cluster.ClusterState;
import org.opensearch.cluster.coordination.CoordinationMetadata;
import org.opensearch.cluster.metadata.IndexMetadata;
import org.opensearch.cluster.metadata.Metadata;
<<<<<<< HEAD
import org.opensearch.cluster.routing.remote.RemoteRoutingTableService;
import org.opensearch.cluster.metadata.TemplatesMetadata;
=======
import org.opensearch.cluster.node.DiscoveryNode;
>>>>>>> a10b062f
import org.opensearch.common.CheckedRunnable;
import org.opensearch.common.Nullable;
import org.opensearch.common.blobstore.BlobContainer;
import org.opensearch.common.blobstore.BlobMetadata;
import org.opensearch.common.blobstore.BlobPath;
import org.opensearch.common.settings.ClusterSettings;
import org.opensearch.common.settings.Setting;
import org.opensearch.common.settings.Setting.Property;
import org.opensearch.common.settings.Settings;
import org.opensearch.common.unit.TimeValue;
import org.opensearch.common.util.concurrent.AbstractAsyncTask;
import org.opensearch.common.util.io.IOUtils;
import org.opensearch.core.action.ActionListener;
<<<<<<< HEAD
import org.opensearch.core.xcontent.ToXContent;
import org.opensearch.gateway.remote.ClusterMetadataManifest.UploadedIndexMetadata;
import org.opensearch.gateway.remote.ClusterMetadataManifest.UploadedMetadataAttribute;
import org.opensearch.index.remote.RemoteStoreUtils;
=======
import org.opensearch.gateway.remote.ClusterMetadataManifest.UploadedIndexMetadata;
import org.opensearch.gateway.remote.ClusterMetadataManifest.UploadedMetadataAttribute;
>>>>>>> a10b062f
import org.opensearch.index.translog.transfer.BlobStoreTransferService;
import org.opensearch.node.Node;
import org.opensearch.node.remotestore.RemoteStoreNodeAttribute;
import org.opensearch.repositories.RepositoriesService;
import org.opensearch.repositories.Repository;
import org.opensearch.repositories.blobstore.BlobStoreRepository;
import org.opensearch.threadpool.ThreadPool;

import java.io.Closeable;
import java.io.IOException;
import java.util.ArrayList;
import java.util.Collections;
import java.util.HashMap;
import java.util.HashSet;
import java.util.List;
import java.util.Locale;
import java.util.Map;
import java.util.Optional;
import java.util.Set;
import java.util.concurrent.CountDownLatch;
import java.util.concurrent.TimeUnit;
import java.util.concurrent.atomic.AtomicBoolean;
import java.util.function.Function;
import java.util.function.LongSupplier;
import java.util.function.Supplier;
import java.util.stream.Collectors;

import static java.util.Objects.requireNonNull;
import static org.opensearch.gateway.PersistedClusterStateService.SLOW_WRITE_LOGGING_THRESHOLD;
<<<<<<< HEAD
import static org.opensearch.node.remotestore.RemoteStoreNodeAttribute.isRemoteRoutingTableEnabled;
=======
import static org.opensearch.gateway.remote.RemoteClusterStateAttributesManager.CLUSTER_BLOCKS;
import static org.opensearch.gateway.remote.RemoteClusterStateAttributesManager.CLUSTER_BLOCKS_FORMAT;
import static org.opensearch.gateway.remote.RemoteClusterStateAttributesManager.DISCOVERY_NODES;
import static org.opensearch.gateway.remote.RemoteClusterStateAttributesManager.DISCOVERY_NODES_FORMAT;
import static org.opensearch.gateway.remote.RemoteClusterStateUtils.DELIMITER;
import static org.opensearch.gateway.remote.RemoteClusterStateUtils.RemoteStateTransferException;
import static org.opensearch.gateway.remote.RemoteClusterStateUtils.UploadedMetadataResults;
import static org.opensearch.gateway.remote.RemoteClusterStateUtils.clusterUUIDContainer;
import static org.opensearch.gateway.remote.RemoteClusterStateUtils.getCusterMetadataBasePath;
import static org.opensearch.gateway.remote.RemoteGlobalMetadataManager.COORDINATION_METADATA;
import static org.opensearch.gateway.remote.RemoteGlobalMetadataManager.COORDINATION_METADATA_FORMAT;
import static org.opensearch.gateway.remote.RemoteGlobalMetadataManager.CUSTOM_DELIMITER;
import static org.opensearch.gateway.remote.RemoteGlobalMetadataManager.CUSTOM_METADATA;
import static org.opensearch.gateway.remote.RemoteGlobalMetadataManager.CUSTOM_METADATA_FORMAT;
import static org.opensearch.gateway.remote.RemoteGlobalMetadataManager.GLOBAL_METADATA_FORMAT;
import static org.opensearch.gateway.remote.RemoteGlobalMetadataManager.GLOBAL_METADATA_PATH_TOKEN;
import static org.opensearch.gateway.remote.RemoteGlobalMetadataManager.SETTINGS_METADATA_FORMAT;
import static org.opensearch.gateway.remote.RemoteGlobalMetadataManager.SETTING_METADATA;
import static org.opensearch.gateway.remote.RemoteGlobalMetadataManager.TEMPLATES_METADATA;
import static org.opensearch.gateway.remote.RemoteGlobalMetadataManager.TEMPLATES_METADATA_FORMAT;
import static org.opensearch.gateway.remote.RemoteIndexMetadataManager.INDEX_METADATA_FORMAT;
import static org.opensearch.gateway.remote.RemoteIndexMetadataManager.INDEX_PATH_TOKEN;
import static org.opensearch.gateway.remote.RemoteManifestManager.MANIFEST_PATH_TOKEN;
>>>>>>> a10b062f
import static org.opensearch.node.remotestore.RemoteStoreNodeAttribute.isRemoteStoreClusterStateEnabled;

/**
 * A Service which provides APIs to upload and download cluster metadata from remote store.
 *
 * @opensearch.internal
 */
public class RemoteClusterStateService implements Closeable {
    public static final int RETAINED_MANIFESTS = 10;
<<<<<<< HEAD

    public static final String DELIMITER = "__";
    public static final String CUSTOM_DELIMITER = "--";

    private static final Logger logger = LogManager.getLogger(RemoteClusterStateService.class);

    public static final TimeValue INDEX_METADATA_UPLOAD_TIMEOUT_DEFAULT = TimeValue.timeValueMillis(20000);

    public static final TimeValue GLOBAL_METADATA_UPLOAD_TIMEOUT_DEFAULT = TimeValue.timeValueMillis(20000);

    public static final TimeValue METADATA_MANIFEST_UPLOAD_TIMEOUT_DEFAULT = TimeValue.timeValueMillis(20000);

    public static final Setting<TimeValue> INDEX_METADATA_UPLOAD_TIMEOUT_SETTING = Setting.timeSetting(
        "cluster.remote_store.state.index_metadata.upload_timeout",
        INDEX_METADATA_UPLOAD_TIMEOUT_DEFAULT,
        Setting.Property.Dynamic,
        Setting.Property.NodeScope
    );

    public static final Setting<TimeValue> GLOBAL_METADATA_UPLOAD_TIMEOUT_SETTING = Setting.timeSetting(
        "cluster.remote_store.state.global_metadata.upload_timeout",
        GLOBAL_METADATA_UPLOAD_TIMEOUT_DEFAULT,
        Setting.Property.Dynamic,
        Setting.Property.NodeScope
    );

    public static final Setting<TimeValue> METADATA_MANIFEST_UPLOAD_TIMEOUT_SETTING = Setting.timeSetting(
        "cluster.remote_store.state.metadata_manifest.upload_timeout",
        METADATA_MANIFEST_UPLOAD_TIMEOUT_DEFAULT,
        Setting.Property.Dynamic,
        Setting.Property.NodeScope
    );

    public static final ChecksumBlobStoreFormat<IndexMetadata> INDEX_METADATA_FORMAT = new ChecksumBlobStoreFormat<>(
        "index-metadata",
        METADATA_NAME_FORMAT,
        IndexMetadata::fromXContent
    );

    public static final ChecksumBlobStoreFormat<Metadata> GLOBAL_METADATA_FORMAT = new ChecksumBlobStoreFormat<>(
        "metadata",
        METADATA_NAME_FORMAT,
        Metadata::fromXContent
    );

    public static final ChecksumBlobStoreFormat<CoordinationMetadata> COORDINATION_METADATA_FORMAT = new ChecksumBlobStoreFormat<>(
        "coordination",
        METADATA_NAME_FORMAT,
        CoordinationMetadata::fromXContent
    );

    public static final ChecksumBlobStoreFormat<Settings> SETTINGS_METADATA_FORMAT = new ChecksumBlobStoreFormat<>(
        "settings",
        METADATA_NAME_FORMAT,
        Settings::fromXContent
    );

    public static final ChecksumBlobStoreFormat<TemplatesMetadata> TEMPLATES_METADATA_FORMAT = new ChecksumBlobStoreFormat<>(
        "templates",
        METADATA_NAME_FORMAT,
        TemplatesMetadata::fromXContent
    );

    public static final ChecksumBlobStoreFormat<Metadata.Custom> CUSTOM_METADATA_FORMAT = new ChecksumBlobStoreFormat<>(
        "custom",
        METADATA_NAME_FORMAT,
        Metadata.Custom::fromXContent
    );

    /**
     * Manifest format compatible with older codec v0, where codec version was missing.
     */
    public static final ChecksumBlobStoreFormat<ClusterMetadataManifest> CLUSTER_METADATA_MANIFEST_FORMAT_V0 =
        new ChecksumBlobStoreFormat<>("cluster-metadata-manifest", METADATA_MANIFEST_NAME_FORMAT, ClusterMetadataManifest::fromXContentV0);

    /**
     * Manifest format compatible with older codec v1, where codec versions/global metadata was introduced.
     */
    public static final ChecksumBlobStoreFormat<ClusterMetadataManifest> CLUSTER_METADATA_MANIFEST_FORMAT_V1 =
        new ChecksumBlobStoreFormat<>("cluster-metadata-manifest", METADATA_MANIFEST_NAME_FORMAT, ClusterMetadataManifest::fromXContentV1);

    /**
     * Manifest format compatible with codec v2, where global metadata file is replaced with multiple metadata attribute files
     */
    public static final ChecksumBlobStoreFormat<ClusterMetadataManifest> CLUSTER_METADATA_MANIFEST_FORMAT = new ChecksumBlobStoreFormat<>(
        "cluster-metadata-manifest",
        METADATA_MANIFEST_NAME_FORMAT,
        ClusterMetadataManifest::fromXContent
    );

=======
    public static final int SKIP_CLEANUP_STATE_CHANGES = 10;

    private static final Logger logger = LogManager.getLogger(RemoteClusterStateService.class);

>>>>>>> a10b062f
    /**
     * Used to specify if cluster state metadata should be published to remote store
     */
    public static final Setting<Boolean> REMOTE_CLUSTER_STATE_ENABLED_SETTING = Setting.boolSetting(
        "cluster.remote_store.state.enabled",
        false,
        Property.NodeScope,
        Property.Final
    );

<<<<<<< HEAD
    public static final String CLUSTER_STATE_PATH_TOKEN = "cluster-state";
    public static final String INDEX_PATH_TOKEN = "index";
    public static final String GLOBAL_METADATA_PATH_TOKEN = "global-metadata";
    public static final String MANIFEST_PATH_TOKEN = "manifest";
    public static final String MANIFEST_FILE_PREFIX = "manifest";
    public static final String METADATA_FILE_PREFIX = "metadata";
    public static final String COORDINATION_METADATA = "coordination";
    public static final String SETTING_METADATA = "settings";
    public static final String TEMPLATES_METADATA = "templates";
    public static final String CUSTOM_METADATA = "custom";
    public static final int SPLITED_MANIFEST_FILE_LENGTH = 6; // file name manifest__term__version__C/P__timestamp__codecversion
=======
    /**
     * Setting to specify the interval to do run stale file cleanup job
     */
    public static final Setting<TimeValue> REMOTE_CLUSTER_STATE_CLEANUP_INTERVAL_SETTING = Setting.timeSetting(
        "cluster.remote_store.state.cleanup_interval",
        TimeValue.timeValueMinutes(5),
        TimeValue.timeValueMillis(-1),
        Property.NodeScope,
        Property.Dynamic
    );
>>>>>>> a10b062f

    private final String nodeId;
    private final Supplier<RepositoriesService> repositoriesService;
    private final Settings settings;
    private final LongSupplier relativeTimeNanosSupplier;
    private final ThreadPool threadpool;
    private final List<IndexMetadataUploadListener> indexMetadataUploadListeners;
    private BlobStoreRepository blobStoreRepository;
    private BlobStoreTransferService blobStoreTransferService;
    private RemoteRoutingTableService remoteRoutingTableService;
    private volatile TimeValue slowWriteLoggingThreshold;

    private final AtomicBoolean deleteStaleMetadataRunning = new AtomicBoolean(false);
    private final RemotePersistenceStats remoteStateStats;
<<<<<<< HEAD
    private final String CLUSTER_STATE_UPLOAD_TIME_LOG_STRING = "writing cluster state for version [{}] took [{}ms]";
    private final String METADATA_UPDATE_LOG_STRING = "wrote metadata for [{}] indices and skipped [{}] unchanged "
        + "indices, coordination metadata updated : [{}], settings metadata updated : [{}], templates metadata "
        + "updated : [{}], custom metadata updated : [{}]";
    public static final int INDEX_METADATA_CURRENT_CODEC_VERSION = 1;
    public static final int MANIFEST_CURRENT_CODEC_VERSION = ClusterMetadataManifest.CODEC_V2;
    public static final int GLOBAL_METADATA_CURRENT_CODEC_VERSION = 2;

    // ToXContent Params with gateway mode.
    // We are using gateway context mode to persist all custom metadata.
    public static final ToXContent.Params FORMAT_PARAMS;

    static {
        Map<String, String> params = new HashMap<>(1);
        params.put(Metadata.CONTEXT_MODE_PARAM, Metadata.CONTEXT_MODE_GATEWAY);
        FORMAT_PARAMS = new ToXContent.MapParams(params);
    }
=======
    private RemoteIndexMetadataManager remoteIndexMetadataManager;
    private RemoteGlobalMetadataManager remoteGlobalMetadataManager;
    private RemoteClusterStateAttributesManager remoteClusterStateAttributesManager;
    private RemoteManifestManager remoteManifestManager;
    private ClusterSettings clusterSettings;
    private TimeValue staleFileCleanupInterval;
    private AsyncStaleFileDeletion staleFileDeletionTask;
    public static final int INDEX_METADATA_CURRENT_CODEC_VERSION = 1;
    private String latestClusterName;
    private String latestClusterUUID;
    private long lastCleanupAttemptState;
    private boolean isClusterManagerNode;
>>>>>>> a10b062f

    public RemoteClusterStateService(
        String nodeId,
        Supplier<RepositoriesService> repositoriesService,
        Settings settings,
        ClusterSettings clusterSettings,
        LongSupplier relativeTimeNanosSupplier,
        ThreadPool threadPool,
        List<IndexMetadataUploadListener> indexMetadataUploadListeners
    ) {
        assert isRemoteStoreClusterStateEnabled(settings) : "Remote cluster state is not enabled";
        logger.info("REMOTE STATE ENABLED");

        this.nodeId = nodeId;
        this.repositoriesService = repositoriesService;
        this.settings = settings;
        this.relativeTimeNanosSupplier = relativeTimeNanosSupplier;
        this.threadpool = threadPool;
        this.clusterSettings = clusterSettings;
        this.slowWriteLoggingThreshold = clusterSettings.get(SLOW_WRITE_LOGGING_THRESHOLD);
        clusterSettings.addSettingsUpdateConsumer(SLOW_WRITE_LOGGING_THRESHOLD, this::setSlowWriteLoggingThreshold);
        this.remoteStateStats = new RemotePersistenceStats();
<<<<<<< HEAD
        this.indexMetadataUploadListeners = indexMetadataUploadListeners;

        if(isRemoteRoutingTableEnabled(settings)) {
            this.remoteRoutingTableService = new RemoteRoutingTableService(repositoriesService,
                settings, clusterSettings);
            logger.info("REMOTE ROUTING ENABLED");
        }
=======
        this.staleFileCleanupInterval = clusterSettings.get(REMOTE_CLUSTER_STATE_CLEANUP_INTERVAL_SETTING);
        clusterSettings.addSettingsUpdateConsumer(REMOTE_CLUSTER_STATE_CLEANUP_INTERVAL_SETTING, this::updateCleanupInterval);
        this.lastCleanupAttemptState = 0;
        this.isClusterManagerNode = DiscoveryNode.isClusterManagerNode(settings);
>>>>>>> a10b062f
    }

    private BlobStoreTransferService getBlobStoreTransferService() {
        if (blobStoreTransferService == null) {
            blobStoreTransferService = new BlobStoreTransferService(blobStoreRepository.blobStore(), threadpool);
        }
        return blobStoreTransferService;
    }

    /**
     * This method uploads entire cluster state metadata to the configured blob store. For now only index metadata upload is supported. This method should be
     * invoked by the elected cluster manager when the remote cluster state is enabled.
     *
     * @return A manifest object which contains the details of uploaded entity metadata.
     */
    @Nullable
    public ClusterMetadataManifest writeFullMetadata(ClusterState clusterState, String previousClusterUUID) throws IOException {
        logger.info("WRITING FULL STATE");
        final long startTimeNanos = relativeTimeNanosSupplier.getAsLong();
        if (clusterState.nodes().isLocalNodeElectedClusterManager() == false) {
            logger.error("Local node is not elected cluster manager. Exiting");
            return null;
        }

<<<<<<< HEAD

        UploadedMetadataResults uploadedMetadataResults = writeMetadataInParallel(
            clusterState,
            new ArrayList<>(clusterState.metadata().indices().values()),
            Collections.emptyMap(),
            clusterState.metadata().customs(),
            true,
            true,
            true
        );

        List<UploadedIndexMetadata> routingIndexMetadata = new ArrayList<>();
        if(remoteRoutingTableService!=null) {
            routingIndexMetadata = remoteRoutingTableService.writeFullRoutingTable(clusterState, previousClusterUUID);
            logger.info("routingIndexMetadata {}", routingIndexMetadata);
        }

        final ClusterMetadataManifest manifest = uploadManifest(
=======
        UploadedMetadataResults uploadedMetadataResults = writeMetadataInParallel(
            clusterState,
            new ArrayList<>(clusterState.metadata().indices().values()),
            clusterState.metadata().customs(),
            true,
            true,
            true,
            true,
            true
        );
        final ClusterMetadataManifest manifest = remoteManifestManager.uploadManifest(
>>>>>>> a10b062f
            clusterState,
            uploadedMetadataResults.uploadedIndexMetadata,
            previousClusterUUID,
            uploadedMetadataResults.uploadedCoordinationMetadata,
            uploadedMetadataResults.uploadedSettingsMetadata,
            uploadedMetadataResults.uploadedTemplatesMetadata,
            uploadedMetadataResults.uploadedCustomMetadataMap,
<<<<<<< HEAD
            routingIndexMetadata,
=======
            uploadedMetadataResults.uploadedDiscoveryNodes,
            uploadedMetadataResults.uploadedClusterBlocks,
            new ClusterMetadataManifest.ClusterDiffManifest(clusterState, ClusterState.EMPTY_STATE),
>>>>>>> a10b062f
            false
        );
        final long durationMillis = TimeValue.nsecToMSec(relativeTimeNanosSupplier.getAsLong() - startTimeNanos);
        remoteStateStats.stateSucceeded();
        remoteStateStats.stateTook(durationMillis);
        if (durationMillis >= slowWriteLoggingThreshold.getMillis()) {
            logger.warn(
                "writing cluster state took [{}ms] which is above the warn threshold of [{}]; " + "wrote full state with [{}] indices",
                durationMillis,
                slowWriteLoggingThreshold,
                uploadedMetadataResults.uploadedIndexMetadata.size()
            );
        } else {
            logger.info(
                "writing cluster state took [{}ms]; " + "wrote full state with [{}] indices and global metadata",
                durationMillis,
                uploadedMetadataResults.uploadedIndexMetadata.size()
            );
        }
        return manifest;
    }

    /**
     * This method uploads the diff between the previous cluster state and the current cluster state. The previous manifest file is needed to create the new
     * manifest. The new manifest file is created by using the unchanged metadata from the previous manifest and the new metadata changes from the current
     * cluster state.
     *
     * @return The uploaded ClusterMetadataManifest file
     */
    @Nullable
    public ClusterMetadataManifest writeIncrementalMetadata(
        ClusterState previousClusterState,
        ClusterState clusterState,
        ClusterMetadataManifest previousManifest
    ) throws IOException {
        logger.info("WRITING INCREMENTAL STATE");

        final long startTimeNanos = relativeTimeNanosSupplier.getAsLong();
        if (clusterState.nodes().isLocalNodeElectedClusterManager() == false) {
            logger.error("Local node is not elected cluster manager. Exiting");
            return null;
        }
        assert previousClusterState.metadata().coordinationMetadata().term() == clusterState.metadata().coordinationMetadata().term();

<<<<<<< HEAD
        final Map<String, UploadedMetadataAttribute> customsToBeDeletedFromRemote = new HashMap<>(previousManifest.getCustomMetadataMap());
        final Map<String, Metadata.Custom> customsToUpload = getUpdatedCustoms(clusterState, previousClusterState);
        final Map<String, UploadedMetadataAttribute> allUploadedCustomMap = new HashMap<>(previousManifest.getCustomMetadataMap());
        for (final String custom : clusterState.metadata().customs().keySet()) {
            // remove all the customs which are present currently
            customsToBeDeletedFromRemote.remove(custom);
=======
        // Write Global Metadata
        final boolean updateGlobalMetadata = Metadata.isGlobalStateEquals(
            previousClusterState.metadata(),
            clusterState.metadata()
        ) == false;

        final boolean updateCoordinationMetadata = Metadata.isCoordinationMetadataEqual(
            previousClusterState.metadata(),
            clusterState.metadata()
        ) == false;
        final boolean updateSettingsMetadata = Metadata.isSettingsMetadataEqual(
            previousClusterState.metadata(),
            clusterState.metadata()
        ) == false;
        final boolean updateTemplatesMetadata = Metadata.isTemplatesMetadataEqual(
            previousClusterState.metadata(),
            clusterState.metadata()
        ) == false;
        // ToDo: check if these needs to be updated or not
        final boolean updateDiscoveryNodes = clusterState.getNodes().delta(previousClusterState.getNodes()).hasChanges();
        final boolean updateClusterBlocks = clusterState.blocks().equals(previousClusterState.blocks());

        final Map<String, UploadedMetadataAttribute> previousStateCustomMap = new HashMap<>(previousManifest.getCustomMetadataMap());
        final Map<String, Metadata.Custom> customsToUpload = remoteGlobalMetadataManager.getUpdatedCustoms(
            clusterState,
            previousClusterState
        );
        final Map<String, UploadedMetadataAttribute> allUploadedCustomMap = new HashMap<>(previousManifest.getCustomMetadataMap());
        for (final String custom : clusterState.metadata().customs().keySet()) {
            // remove all the customs which are present currently
            previousStateCustomMap.remove(custom);
>>>>>>> a10b062f
        }

        final Map<String, IndexMetadata> indicesToBeDeletedFromRemote = new HashMap<>(previousClusterState.metadata().indices());

        int numIndicesUpdated = 0;
        int numIndicesUnchanged = 0;
        final Map<String, ClusterMetadataManifest.UploadedIndexMetadata> allUploadedIndexMetadata = previousManifest.getIndices()
            .stream()
            .collect(Collectors.toMap(UploadedIndexMetadata::getIndexName, Function.identity()));
        logger.info("allUploadedIndexMetadata incremental {}", allUploadedIndexMetadata);

        List<IndexMetadata> toUpload = new ArrayList<>();
        // We prepare a map that contains the previous index metadata for the indexes for which version has changed.
        Map<String, IndexMetadata> prevIndexMetadataByName = new HashMap<>();
        for (final IndexMetadata indexMetadata : clusterState.metadata().indices().values()) {
            String indexName = indexMetadata.getIndex().getName();
            final IndexMetadata prevIndexMetadata = indicesToBeDeletedFromRemote.get(indexName);
            Long previousVersion = prevIndexMetadata != null ? prevIndexMetadata.getVersion() : null;
            if (previousVersion == null || indexMetadata.getVersion() != previousVersion) {
                logger.debug(
                    "updating metadata for [{}], changing version from [{}] to [{}]",
                    indexMetadata.getIndex(),
                    previousVersion,
                    indexMetadata.getVersion()
                );
                numIndicesUpdated++;
                toUpload.add(indexMetadata);
                prevIndexMetadataByName.put(indexName, prevIndexMetadata);
            } else {
                numIndicesUnchanged++;
            }
            // index present in current cluster state
            indicesToBeDeletedFromRemote.remove(indexMetadata.getIndex().getName());
        }
<<<<<<< HEAD
        logger.info("toUpload incremental {}", toUpload);
        UploadedMetadataResults uploadedMetadataResults;
        // For migration case from codec V0 or V1 to V2, we have added null check on metadata attribute files,
        // If file is empty and codec is 1 then write global metadata.
        boolean firstUploadForSplitGlobalMetadata = !previousManifest.hasMetadataAttributesFiles();
        boolean updateCoordinationMetadata = firstUploadForSplitGlobalMetadata
            || Metadata.isCoordinationMetadataEqual(previousClusterState.metadata(), clusterState.metadata()) == false;
        ;
        boolean updateSettingsMetadata = firstUploadForSplitGlobalMetadata
            || Metadata.isSettingsMetadataEqual(previousClusterState.metadata(), clusterState.metadata()) == false;
        boolean updateTemplatesMetadata = firstUploadForSplitGlobalMetadata
            || Metadata.isTemplatesMetadataEqual(previousClusterState.metadata(), clusterState.metadata()) == false;

        uploadedMetadataResults = writeMetadataInParallel(
            clusterState,
            toUpload,
            prevIndexMetadataByName,
            firstUploadForSplitGlobalMetadata ? clusterState.metadata().customs() : customsToUpload,
            updateCoordinationMetadata,
            updateSettingsMetadata,
            updateTemplatesMetadata
        );
=======
        UploadedMetadataResults uploadedMetadataResults;
        boolean firstUpload = !previousManifest.hasMetadataAttributesFiles();
        // For migration case from codec V0 or V1 to V2, we have added null check on metadata attribute files,
        // If file is empty and codec is 1 then write global metadata.
        if (firstUpload) {
            uploadedMetadataResults = writeMetadataInParallel(
                clusterState,
                toUpload,
                clusterState.metadata().customs(),
                true,
                true,
                true,
                true,
                true
            );
        } else {
            uploadedMetadataResults = writeMetadataInParallel(
                clusterState,
                toUpload,
                customsToUpload,
                updateCoordinationMetadata,
                updateSettingsMetadata,
                updateTemplatesMetadata,
                updateDiscoveryNodes,
                updateClusterBlocks
            );
        }
>>>>>>> a10b062f

        // update the map if the metadata was uploaded
        uploadedMetadataResults.uploadedIndexMetadata.forEach(
            uploadedIndexMetadata -> allUploadedIndexMetadata.put(uploadedIndexMetadata.getIndexName(), uploadedIndexMetadata)
        );
        allUploadedCustomMap.putAll(uploadedMetadataResults.uploadedCustomMetadataMap);
        // remove the data for removed custom/indices
<<<<<<< HEAD
        customsToBeDeletedFromRemote.keySet().forEach(allUploadedCustomMap::remove);
        indicesToBeDeletedFromRemote.keySet().forEach(allUploadedIndexMetadata::remove);

        List<UploadedIndexMetadata> routingIndexMetadata = new ArrayList<>();
        if(remoteRoutingTableService!=null) {
            routingIndexMetadata = remoteRoutingTableService.writeIncrementalRoutingTable(previousClusterState, clusterState, previousManifest);
            logger.info("routingIndexMetadata incremental {}", routingIndexMetadata);
        }
        final ClusterMetadataManifest manifest = uploadManifest(
            clusterState,
            new ArrayList<>(allUploadedIndexMetadata.values()),
            previousManifest.getPreviousClusterUUID(),
            updateCoordinationMetadata ? uploadedMetadataResults.uploadedCoordinationMetadata : previousManifest.getCoordinationMetadata(),
            updateSettingsMetadata ? uploadedMetadataResults.uploadedSettingsMetadata : previousManifest.getSettingsMetadata(),
            updateTemplatesMetadata ? uploadedMetadataResults.uploadedTemplatesMetadata : previousManifest.getTemplatesMetadata(),
            firstUploadForSplitGlobalMetadata || !customsToUpload.isEmpty()
                ? allUploadedCustomMap
                : previousManifest.getCustomMetadataMap(),
            routingIndexMetadata,
=======
        previousStateCustomMap.keySet().forEach(allUploadedCustomMap::remove);
        previousStateIndexMetadataVersionByName.keySet().forEach(allUploadedIndexMetadata::remove);
        final ClusterMetadataManifest manifest = remoteManifestManager.uploadManifest(
            clusterState,
            new ArrayList<>(allUploadedIndexMetadata.values()),
            previousManifest.getPreviousClusterUUID(),
            firstUpload || updateCoordinationMetadata
                ? uploadedMetadataResults.uploadedCoordinationMetadata
                : previousManifest.getCoordinationMetadata(),
            firstUpload || updateSettingsMetadata
                ? uploadedMetadataResults.uploadedSettingsMetadata
                : previousManifest.getSettingsMetadata(),
            firstUpload || updateTemplatesMetadata
                ? uploadedMetadataResults.uploadedTemplatesMetadata
                : previousManifest.getTemplatesMetadata(),
            firstUpload || !customsToUpload.isEmpty() ? allUploadedCustomMap : previousManifest.getCustomMetadataMap(),
            firstUpload || updateDiscoveryNodes ? uploadedMetadataResults.uploadedDiscoveryNodes : previousManifest.getDiscoveryNodesMetadata(),
            firstUpload || updateClusterBlocks ? uploadedMetadataResults.uploadedClusterBlocks : previousManifest.getClusterBlocksMetadata(),
            new ClusterMetadataManifest.ClusterDiffManifest(clusterState, previousClusterState),
>>>>>>> a10b062f
            false
        );
        this.latestClusterName = clusterState.getClusterName().value();
        this.latestClusterUUID = clusterState.metadata().clusterUUID();

        final long durationMillis = TimeValue.nsecToMSec(relativeTimeNanosSupplier.getAsLong() - startTimeNanos);
        remoteStateStats.stateSucceeded();
        remoteStateStats.stateTook(durationMillis);
        ParameterizedMessage clusterStateUploadTimeMessage = new ParameterizedMessage(
            CLUSTER_STATE_UPLOAD_TIME_LOG_STRING,
            manifest.getStateVersion(),
            durationMillis
        );
        ParameterizedMessage metadataUpdateMessage = new ParameterizedMessage(
            METADATA_UPDATE_LOG_STRING,
            numIndicesUpdated,
            numIndicesUnchanged,
            updateCoordinationMetadata,
            updateSettingsMetadata,
            updateTemplatesMetadata,
            customsToUpload.size()
        );
        if (durationMillis >= slowWriteLoggingThreshold.getMillis()) {
            logger.warn(
<<<<<<< HEAD
                "{} which is above the warn threshold of [{}]; {}",
                clusterStateUploadTimeMessage,
                slowWriteLoggingThreshold,
                metadataUpdateMessage
            );
        } else {
            logger.info("{}; {}", clusterStateUploadTimeMessage, metadataUpdateMessage);
=======
                "writing cluster state took [{}ms] which is above the warn threshold of [{}]; "
                    + "wrote  metadata for [{}] indices and skipped [{}] unchanged indices, coordination metadata updated : [{}], "
                    + "settings metadata updated : [{}], templates metadata updated : [{}], custom metadata updated : [{}]",
                durationMillis,
                slowWriteLoggingThreshold,
                numIndicesUpdated,
                numIndicesUnchanged,
                updateCoordinationMetadata,
                updateSettingsMetadata,
                updateTemplatesMetadata,
                customsToUpload.size()
            );
        } else {
            logger.info(
                "writing cluster state for version [{}] took [{}ms]; "
                    + "wrote metadata for [{}] indices and skipped [{}] unchanged indices, coordination metadata updated : [{}], "
                    + "settings metadata updated : [{}], templates metadata updated : [{}], custom metadata updated : [{}]",
                manifest.getStateVersion(),
                durationMillis,
                numIndicesUpdated,
                numIndicesUnchanged,
                updateCoordinationMetadata,
                updateSettingsMetadata,
                updateTemplatesMetadata,
                customsToUpload.size()
            );
>>>>>>> a10b062f
        }
        return manifest;
    }

    private UploadedMetadataResults writeMetadataInParallel(
        ClusterState clusterState,
        List<IndexMetadata> indexToUpload,
<<<<<<< HEAD
        Map<String, IndexMetadata> prevIndexMetadataByName,
        Map<String, Metadata.Custom> customToUpload,
        boolean uploadCoordinationMetadata,
        boolean uploadSettingsMetadata,
        boolean uploadTemplateMetadata
    ) throws IOException {
        assert Objects.nonNull(indexMetadataUploadListeners) : "indexMetadataUploadListeners can not be null";
        int totalUploadTasks = indexToUpload.size() + indexMetadataUploadListeners.size() + customToUpload.size()
            + (uploadCoordinationMetadata ? 1 : 0) + (uploadSettingsMetadata ? 1 : 0) + (uploadTemplateMetadata ? 1 : 0);
=======
        Map<String, Metadata.Custom> customToUpload,
        boolean uploadCoordinationMetadata,
        boolean uploadSettingsMetadata,
        boolean uploadTemplateMetadata,
        boolean uploadDiscoveryNodes,
        boolean uploadClusterBlock
    ) throws IOException {
        int totalUploadTasks = indexToUpload.size() + customToUpload.size() + (uploadCoordinationMetadata ? 1 : 0) + (uploadSettingsMetadata
            ? 1 : 0) + (uploadTemplateMetadata ? 1 : 0) + (uploadDiscoveryNodes  ? 1 : 0) + (uploadClusterBlock ? 1 : 0);
>>>>>>> a10b062f
        CountDownLatch latch = new CountDownLatch(totalUploadTasks);
        Map<String, CheckedRunnable<IOException>> uploadTasks = new HashMap<>(totalUploadTasks);
        Map<String, ClusterMetadataManifest.UploadedMetadata> results = new HashMap<>(totalUploadTasks);
        List<Exception> exceptionList = Collections.synchronizedList(new ArrayList<>(totalUploadTasks));

        LatchedActionListener<ClusterMetadataManifest.UploadedMetadata> listener = new LatchedActionListener<>(
            ActionListener.wrap((ClusterMetadataManifest.UploadedMetadata uploadedMetadata) -> {
                logger.trace(String.format(Locale.ROOT, "Metadata component %s uploaded successfully.", uploadedMetadata.getComponent()));
                results.put(uploadedMetadata.getComponent(), uploadedMetadata);
            }, ex -> {
                logger.error(
                    () -> new ParameterizedMessage("Exception during transfer of Metadata Fragment to Remote {}", ex.getMessage()),
                    ex
                );
                exceptionList.add(ex);
            }),
            latch
        );

        if (uploadSettingsMetadata) {
            uploadTasks.put(
                SETTING_METADATA,
<<<<<<< HEAD
                getAsyncMetadataWriteAction(
=======
                remoteGlobalMetadataManager.getAsyncMetadataWriteAction(
>>>>>>> a10b062f
                    clusterState,
                    SETTING_METADATA,
                    SETTINGS_METADATA_FORMAT,
                    clusterState.metadata().persistentSettings(),
                    listener
                )
            );
        }
        if (uploadCoordinationMetadata) {
            uploadTasks.put(
                COORDINATION_METADATA,
<<<<<<< HEAD
                getAsyncMetadataWriteAction(
=======
                remoteGlobalMetadataManager.getAsyncMetadataWriteAction(
>>>>>>> a10b062f
                    clusterState,
                    COORDINATION_METADATA,
                    COORDINATION_METADATA_FORMAT,
                    clusterState.metadata().coordinationMetadata(),
                    listener
                )
            );
        }
        if (uploadTemplateMetadata) {
            uploadTasks.put(
                TEMPLATES_METADATA,
<<<<<<< HEAD
                getAsyncMetadataWriteAction(
=======
                remoteGlobalMetadataManager.getAsyncMetadataWriteAction(
>>>>>>> a10b062f
                    clusterState,
                    TEMPLATES_METADATA,
                    TEMPLATES_METADATA_FORMAT,
                    clusterState.metadata().templatesMetadata(),
                    listener
                )
            );
        }
<<<<<<< HEAD
=======
        if (uploadDiscoveryNodes) {
            uploadTasks.put(
                DISCOVERY_NODES,
                remoteClusterStateAttributesManager.getAsyncMetadataWriteAction(
                    clusterState,
                    DISCOVERY_NODES,
                    DISCOVERY_NODES_FORMAT,
                    clusterState.nodes(),
                    listener
                )
            );
        }
        if (uploadClusterBlock) {
            uploadTasks.put(
                CLUSTER_BLOCKS,
                remoteClusterStateAttributesManager.getAsyncMetadataWriteAction(
                    clusterState,
                    CLUSTER_BLOCKS,
                    CLUSTER_BLOCKS_FORMAT,
                    clusterState.blocks(),
                    listener
                )
            );
        }
>>>>>>> a10b062f
        customToUpload.forEach((key, value) -> {
            String customComponent = String.join(CUSTOM_DELIMITER, CUSTOM_METADATA, key);
            uploadTasks.put(
                customComponent,
<<<<<<< HEAD
                getAsyncMetadataWriteAction(clusterState, customComponent, CUSTOM_METADATA_FORMAT, value, listener)
            );
        });
        indexToUpload.forEach(indexMetadata -> {
            uploadTasks.put(indexMetadata.getIndex().getName(), getIndexMetadataAsyncAction(clusterState, indexMetadata, listener));
=======
                remoteGlobalMetadataManager.getAsyncMetadataWriteAction(
                    clusterState,
                    customComponent,
                    CUSTOM_METADATA_FORMAT,
                    value,
                    listener
                )
            );
        });
        indexToUpload.forEach(indexMetadata -> {
            uploadTasks.put(
                indexMetadata.getIndexName(),
                remoteIndexMetadataManager.getIndexMetadataAsyncAction(clusterState, indexMetadata, listener)
            );
>>>>>>> a10b062f
        });

        // start async upload of all required metadata files
        for (CheckedRunnable<IOException> uploadTask : uploadTasks.values()) {
            uploadTask.run();
        }

        invokeIndexMetadataUploadListeners(indexToUpload, prevIndexMetadataByName, latch, exceptionList);

        try {
<<<<<<< HEAD
            if (latch.await(getGlobalMetadataUploadTimeout().millis(), TimeUnit.MILLISECONDS) == false) {
=======
            if (latch.await(remoteGlobalMetadataManager.getGlobalMetadataUploadTimeout().millis(), TimeUnit.MILLISECONDS) == false) {
>>>>>>> a10b062f
                // TODO: We should add metrics where transfer is timing out. [Issue: #10687]
                RemoteStateTransferException ex = new RemoteStateTransferException(
                    String.format(
                        Locale.ROOT,
                        "Timed out waiting for transfer of following metadata to complete - %s",
                        String.join(", ", uploadTasks.keySet())
                    )
                );
                exceptionList.forEach(ex::addSuppressed);
                throw ex;
            }
        } catch (InterruptedException ex) {
            exceptionList.forEach(ex::addSuppressed);
            RemoteStateTransferException exception = new RemoteStateTransferException(
                String.format(
                    Locale.ROOT,
                    "Timed out waiting for transfer of metadata to complete - %s",
                    String.join(", ", uploadTasks.keySet())
                ),
                ex
            );
            Thread.currentThread().interrupt();
            throw exception;
        }
        if (!exceptionList.isEmpty()) {
            RemoteStateTransferException exception = new RemoteStateTransferException(
                String.format(
                    Locale.ROOT,
                    "Exception during transfer of following metadata to Remote - %s",
                    String.join(", ", uploadTasks.keySet())
                )
            );
            exceptionList.forEach(exception::addSuppressed);
            throw exception;
        }
        UploadedMetadataResults response = new UploadedMetadataResults();
        results.forEach((name, uploadedMetadata) -> {
<<<<<<< HEAD
            if (name.contains(CUSTOM_METADATA)) {
=======
            if (uploadedMetadata.getClass().equals(UploadedIndexMetadata.class)) {
                response.uploadedIndexMetadata.add((UploadedIndexMetadata) uploadedMetadata);
            } else if (uploadedMetadata.getComponent().contains(CUSTOM_METADATA)) {
>>>>>>> a10b062f
                // component name for custom metadata will look like custom--<metadata-attribute>
                String custom = name.split(DELIMITER)[0].split(CUSTOM_DELIMITER)[1];
                response.uploadedCustomMetadataMap.put(
                    custom,
                    new UploadedMetadataAttribute(custom, uploadedMetadata.getUploadedFilename())
                );
<<<<<<< HEAD
            } else if (COORDINATION_METADATA.equals(name)) {
                response.uploadedCoordinationMetadata = (UploadedMetadataAttribute) uploadedMetadata;
            } else if (SETTING_METADATA.equals(name)) {
                response.uploadedSettingsMetadata = (UploadedMetadataAttribute) uploadedMetadata;
            } else if (TEMPLATES_METADATA.equals(name)) {
                response.uploadedTemplatesMetadata = (UploadedMetadataAttribute) uploadedMetadata;
            } else if (name.contains(UploadedIndexMetadata.COMPONENT_PREFIX)) {
                response.uploadedIndexMetadata.add((UploadedIndexMetadata) uploadedMetadata);
            } else {
                throw new IllegalStateException("Unknown metadata component name " + name);
            }
        });
        return response;
    }

    /**
     * Invokes the index metadata upload listener but does not wait for the execution to complete.
     */
    private void invokeIndexMetadataUploadListeners(
        List<IndexMetadata> updatedIndexMetadataList,
        Map<String, IndexMetadata> prevIndexMetadataByName,
        CountDownLatch latch,
        List<Exception> exceptionList
    ) {
        for (IndexMetadataUploadListener listener : indexMetadataUploadListeners) {
            String listenerName = listener.getClass().getSimpleName();
            listener.onUpload(
                updatedIndexMetadataList,
                prevIndexMetadataByName,
                getIndexMetadataUploadActionListener(updatedIndexMetadataList, prevIndexMetadataByName, latch, exceptionList, listenerName)
            );
        }

    }

    private ActionListener<Void> getIndexMetadataUploadActionListener(
        List<IndexMetadata> newIndexMetadataList,
        Map<String, IndexMetadata> prevIndexMetadataByName,
        CountDownLatch latch,
        List<Exception> exceptionList,
        String listenerName
    ) {
        long startTime = System.nanoTime();
        return new LatchedActionListener<>(
            ActionListener.wrap(
                ignored -> logger.trace(
                    new ParameterizedMessage(
                        "listener={} : Invoked successfully with indexMetadataList={} prevIndexMetadataList={} tookTimeNs={}",
                        listenerName,
                        newIndexMetadataList,
                        prevIndexMetadataByName.values(),
                        (System.nanoTime() - startTime)
                    )
                ),
                ex -> {
                    logger.error(
                        new ParameterizedMessage(
                            "listener={} : Exception during invocation with indexMetadataList={} prevIndexMetadataList={} tookTimeNs={}",
                            listenerName,
                            newIndexMetadataList,
                            prevIndexMetadataByName.values(),
                            (System.nanoTime() - startTime)
                        ),
                        ex
                    );
                    exceptionList.add(ex);
                }
            ),
            latch
        );
    }

    /**
     * Allows async Upload of IndexMetadata to remote
     *
     * @param clusterState          current ClusterState
     * @param indexMetadata         {@link IndexMetadata} to upload
     * @param latchedActionListener listener to respond back on after upload finishes
     */
    private CheckedRunnable<IOException> getIndexMetadataAsyncAction(
        ClusterState clusterState,
        IndexMetadata indexMetadata,
        LatchedActionListener<ClusterMetadataManifest.UploadedMetadata> latchedActionListener
    ) {
        final BlobContainer indexMetadataContainer = indexMetadataContainer(
            clusterState.getClusterName().value(),
            clusterState.metadata().clusterUUID(),
            indexMetadata.getIndexUUID()
        );
        final String indexMetadataFilename = indexMetadataFileName(indexMetadata);
        ActionListener<Void> completionListener = ActionListener.wrap(
            resp -> latchedActionListener.onResponse(
                new UploadedIndexMetadata(
                    indexMetadata.getIndex().getName(),
                    indexMetadata.getIndexUUID(),
                    indexMetadataContainer.path().buildAsString() + indexMetadataFilename
                )
            ),
            ex -> latchedActionListener.onFailure(new RemoteStateTransferException(indexMetadata.getIndex().toString(), ex))
        );

        return () -> INDEX_METADATA_FORMAT.writeAsyncWithUrgentPriority(
            indexMetadata,
            indexMetadataContainer,
            indexMetadataFilename,
            blobStoreRepository.getCompressor(),
            completionListener,
            FORMAT_PARAMS
        );
=======
            } else if (COORDINATION_METADATA.equals(uploadedMetadata.getComponent())) {
                response.uploadedCoordinationMetadata = (UploadedMetadataAttribute) uploadedMetadata;
            } else if (SETTING_METADATA.equals(uploadedMetadata.getComponent())) {
                response.uploadedSettingsMetadata = (UploadedMetadataAttribute) uploadedMetadata;
            } else if (TEMPLATES_METADATA.equals(uploadedMetadata.getComponent())) {
                response.uploadedTemplatesMetadata = (UploadedMetadataAttribute) uploadedMetadata;
            } else if (DISCOVERY_NODES.equals(uploadedMetadata.getComponent())) {
                response.uploadedDiscoveryNodes = (UploadedMetadataAttribute) uploadedMetadata;
            } else if (CLUSTER_BLOCKS.equals(uploadedMetadata.getComponent())) {
                response.uploadedClusterBlocks = (UploadedMetadataAttribute) uploadedMetadata;
            } else {
                throw new IllegalStateException("Unexpected metadata component " + uploadedMetadata.getComponent());
            }
        });
        return response;
    }

    public TimeValue getStaleFileCleanupInterval() {
        return this.staleFileCleanupInterval;
    }

    AsyncStaleFileDeletion getStaleFileDeletionTask() { // for testing
        return this.staleFileDeletionTask;
    }

    private void updateCleanupInterval(TimeValue updatedInterval) {
        if (!isClusterManagerNode) return;
        this.staleFileCleanupInterval = updatedInterval;
        logger.info("updated remote state cleanup interval to {}", updatedInterval);
        // After updating the interval, we need to close the current task and create a new one which will run with updated interval
        if (!this.staleFileDeletionTask.getInterval().equals(updatedInterval)) {
            this.staleFileDeletionTask.setInterval(updatedInterval);
        }
    }

    private void cleanUpStaleFiles() {
        long cleanUpAttemptState = remoteStateStats.getSuccessCount();
        if (cleanUpAttemptState - lastCleanupAttemptState > SKIP_CLEANUP_STATE_CHANGES
            && this.latestClusterName != null
            && this.latestClusterUUID != null) {
            logger.info(
                "Cleaning up stale remote state files for cluster [{}] with uuid [{}]. Last clean was done before {} updates",
                this.latestClusterName,
                this.latestClusterUUID,
                cleanUpAttemptState - lastCleanupAttemptState
            );
            deleteStaleClusterMetadata(this.latestClusterName, this.latestClusterUUID, RETAINED_MANIFESTS);
            lastCleanupAttemptState = cleanUpAttemptState;
        } else {
            logger.info(
                "Skipping cleanup of stale remote state files for cluster [{}] with uuid [{}]. Last clean was done before {} updates, which is less than threshold {}",
                this.latestClusterName,
                this.latestClusterUUID,
                cleanUpAttemptState - lastCleanupAttemptState,
                SKIP_CLEANUP_STATE_CHANGES
            );
        }
>>>>>>> a10b062f
    }

    /**
     * Allows async upload of Metadata components to remote
     */

    private CheckedRunnable<IOException> getAsyncMetadataWriteAction(
        ClusterState clusterState,
        String component,
        ChecksumBlobStoreFormat componentMetadataBlobStore,
        ToXContent componentMetadata,
        LatchedActionListener<ClusterMetadataManifest.UploadedMetadata> latchedActionListener
    ) {
        final BlobContainer globalMetadataContainer = globalMetadataContainer(
            clusterState.getClusterName().value(),
            clusterState.metadata().clusterUUID()
        );
        final String componentMetadataFilename = metadataAttributeFileName(component, clusterState.metadata().version());
        ActionListener<Void> completionListener = ActionListener.wrap(
            resp -> latchedActionListener.onResponse(new UploadedMetadataAttribute(component, componentMetadataFilename)),
            ex -> latchedActionListener.onFailure(new RemoteStateTransferException(component, ex))
        );
        return () -> componentMetadataBlobStore.writeAsyncWithUrgentPriority(
            componentMetadata,
            globalMetadataContainer,
            componentMetadataFilename,
            blobStoreRepository.getCompressor(),
            completionListener,
            FORMAT_PARAMS
        );
    }

    @Nullable
    public ClusterMetadataManifest markLastStateAsCommitted(ClusterState clusterState, ClusterMetadataManifest previousManifest)
        throws IOException {
        assert clusterState != null : "Last accepted cluster state is not set";
        if (clusterState.nodes().isLocalNodeElectedClusterManager() == false) {
            logger.error("Local node is not elected cluster manager. Exiting");
            return null;
        }
        assert previousManifest != null : "Last cluster metadata manifest is not set";
<<<<<<< HEAD
        logger.info("MARKING LAST STATE COMMIITTED");
        ClusterMetadataManifest committedManifest = uploadManifest(
=======
        ClusterMetadataManifest committedManifest = remoteManifestManager.uploadManifest(
>>>>>>> a10b062f
            clusterState,
            previousManifest.getIndices(),
            previousManifest.getPreviousClusterUUID(),
            previousManifest.getCoordinationMetadata(),
            previousManifest.getSettingsMetadata(),
            previousManifest.getTemplatesMetadata(),
            previousManifest.getCustomMetadataMap(),
<<<<<<< HEAD
=======
            previousManifest.getDiscoveryNodesMetadata(),
            previousManifest.getClusterBlocksMetadata(),
            previousManifest.getDiffManifest(),
>>>>>>> a10b062f
            true
        );
        deleteStaleClusterUUIDs(clusterState, committedManifest);
        return committedManifest;
    }

    /**
     * Fetch latest ClusterMetadataManifest from remote state store
     *
     * @param clusterUUID uuid of cluster state to refer to in remote
     * @param clusterName name of the cluster
     * @return ClusterMetadataManifest
     */
    public Optional<ClusterMetadataManifest> getLatestClusterMetadataManifest(String clusterName, String clusterUUID) {
        return remoteManifestManager.getLatestClusterMetadataManifest(clusterName, clusterUUID);
    }

    @Override
    public void close() throws IOException {
        if (staleFileDeletionTask != null) {
            staleFileDeletionTask.close();
        }
        if (blobStoreRepository != null) {
            IOUtils.close(blobStoreRepository);
        }
        if(this.remoteRoutingTableService != null) {
            this.remoteRoutingTableService.close();
        }
    }

    public void start() {
        assert isRemoteStoreClusterStateEnabled(settings) == true : "Remote cluster state is not enabled";
        final String remoteStoreRepo = settings.get(
            Node.NODE_ATTRIBUTES.getKey() + RemoteStoreNodeAttribute.REMOTE_STORE_CLUSTER_STATE_REPOSITORY_NAME_ATTRIBUTE_KEY
        );
        assert remoteStoreRepo != null : "Remote Cluster State repository is not configured";
        final Repository repository = repositoriesService.get().repository(remoteStoreRepo);
        assert repository instanceof BlobStoreRepository : "Repository should be instance of BlobStoreRepository";
        blobStoreRepository = (BlobStoreRepository) repository;
<<<<<<< HEAD
        if(this.remoteRoutingTableService != null) {
            this.remoteRoutingTableService.start();
        }
    }

    private ClusterMetadataManifest uploadManifest(
        ClusterState clusterState,
        List<UploadedIndexMetadata> uploadedIndexMetadata,
        String previousClusterUUID,
        UploadedMetadataAttribute uploadedCoordinationMetadata,
        UploadedMetadataAttribute uploadedSettingsMetadata,
        UploadedMetadataAttribute uploadedTemplatesMetadata,
        Map<String, UploadedMetadataAttribute> uploadedCustomMetadataMap,
        boolean committed
    ) throws IOException {
        return uploadManifest(clusterState, uploadedIndexMetadata, previousClusterUUID, uploadedCoordinationMetadata,
            uploadedSettingsMetadata, uploadedTemplatesMetadata, uploadedCustomMetadataMap, new ArrayList<>(),  committed);
    }

    private ClusterMetadataManifest uploadManifest(
        ClusterState clusterState,
        List<UploadedIndexMetadata> uploadedIndexMetadata,
        String previousClusterUUID,
        UploadedMetadataAttribute uploadedCoordinationMetadata,
        UploadedMetadataAttribute uploadedSettingsMetadata,
        UploadedMetadataAttribute uploadedTemplatesMetadata,
        Map<String, UploadedMetadataAttribute> uploadedCustomMetadataMap,
        List<UploadedIndexMetadata> uploadedIndicesRouting,
        boolean committed
    ) throws IOException {
        synchronized (this) {
            final String manifestFileName = getManifestFileName(
                clusterState.term(),
                clusterState.version(),
                committed,
                MANIFEST_CURRENT_CODEC_VERSION
            );
            logger.info("manifestFileName {}", manifestFileName);

            final ClusterMetadataManifest manifest = new ClusterMetadataManifest(
                clusterState.term(),
                clusterState.getVersion(),
                clusterState.metadata().clusterUUID(),
                clusterState.stateUUID(),
                Version.CURRENT,
                nodeId,
                committed,
                MANIFEST_CURRENT_CODEC_VERSION,
                null,
                uploadedIndexMetadata,
                previousClusterUUID,
                clusterState.metadata().clusterUUIDCommitted(),
                uploadedCoordinationMetadata,
                uploadedSettingsMetadata,
                uploadedTemplatesMetadata,
                uploadedCustomMetadataMap
            );
            logger.info("manifest {}", manifest);

            writeMetadataManifest(clusterState.getClusterName().value(), clusterState.metadata().clusterUUID(), manifest, manifestFileName);
            return manifest;
        }
    }

    private void writeMetadataManifest(String clusterName, String clusterUUID, ClusterMetadataManifest uploadManifest, String fileName)
        throws IOException {
        AtomicReference<String> result = new AtomicReference<String>();
        AtomicReference<Exception> exceptionReference = new AtomicReference<Exception>();

        final BlobContainer metadataManifestContainer = manifestContainer(clusterName, clusterUUID);

        // latch to wait until upload is not finished
        CountDownLatch latch = new CountDownLatch(1);

        LatchedActionListener completionListener = new LatchedActionListener<>(ActionListener.wrap(resp -> {
            logger.trace(String.format(Locale.ROOT, "Manifest file uploaded successfully."));
        }, ex -> { exceptionReference.set(ex); }), latch);

        logger.info("MANIFEST {}", uploadManifest);

        getClusterMetadataManifestBlobStoreFormat(fileName).writeAsyncWithUrgentPriority(
            uploadManifest,
            metadataManifestContainer,
            fileName,
            blobStoreRepository.getCompressor(),
            completionListener,
            FORMAT_PARAMS
        );

        try {
            if (latch.await(getMetadataManifestUploadTimeout().millis(), TimeUnit.MILLISECONDS) == false) {
                RemoteStateTransferException ex = new RemoteStateTransferException(
                    String.format(Locale.ROOT, "Timed out waiting for transfer of manifest file to complete")
                );
                throw ex;
            }
        } catch (InterruptedException ex) {
            RemoteStateTransferException exception = new RemoteStateTransferException(
                String.format(Locale.ROOT, "Timed out waiting for transfer of manifest file to complete - %s"),
                ex
            );
            Thread.currentThread().interrupt();
            throw exception;
=======
        remoteGlobalMetadataManager = new RemoteGlobalMetadataManager(blobStoreRepository, clusterSettings);
        remoteIndexMetadataManager = new RemoteIndexMetadataManager(blobStoreRepository, clusterSettings);
        remoteClusterStateAttributesManager = new RemoteClusterStateAttributesManager(blobStoreRepository);
        remoteManifestManager = new RemoteManifestManager(blobStoreRepository, clusterSettings, nodeId);
        if (isClusterManagerNode) {
            staleFileDeletionTask = new AsyncStaleFileDeletion(this);
>>>>>>> a10b062f
        }
    }

<<<<<<< HEAD
    private BlobContainer indexMetadataContainer(String clusterName, String clusterUUID, String indexUUID) {
        // 123456789012_test-cluster/cluster-state/dsgYj10Nkso7/index/ftqsCnn9TgOX
        return blobStoreRepository.blobStore()
            .blobContainer(getCusterMetadataBasePath(clusterName, clusterUUID).add(INDEX_PATH_TOKEN).add(indexUUID));
    }

    private BlobContainer globalMetadataContainer(String clusterName, String clusterUUID) {
        // 123456789012_test-cluster/cluster-state/dsgYj10Nkso7/global-metadata/
        return blobStoreRepository.blobStore()
            .blobContainer(getCusterMetadataBasePath(clusterName, clusterUUID).add(GLOBAL_METADATA_PATH_TOKEN));
    }

    private BlobContainer manifestContainer(String clusterName, String clusterUUID) {
        // 123456789012_test-cluster/cluster-state/dsgYj10Nkso7/manifest
        return blobStoreRepository.blobStore().blobContainer(getManifestFolderPath(clusterName, clusterUUID));
    }

    private BlobPath getCusterMetadataBasePath(String clusterName, String clusterUUID) {
        return blobStoreRepository.basePath().add(encodeString(clusterName)).add(CLUSTER_STATE_PATH_TOKEN).add(clusterUUID);
    }

    private BlobContainer clusterUUIDContainer(String clusterName) {
        return blobStoreRepository.blobStore()
            .blobContainer(
                blobStoreRepository.basePath()
                    .add(Base64.getUrlEncoder().withoutPadding().encodeToString(clusterName.getBytes(StandardCharsets.UTF_8)))
                    .add(CLUSTER_STATE_PATH_TOKEN)
            );
=======
    private String fetchPreviousClusterUUID(String clusterName, String clusterUUID) {
        final Optional<ClusterMetadataManifest> latestManifest = remoteManifestManager.getLatestClusterMetadataManifest(
            clusterName,
            clusterUUID
        );
        if (!latestManifest.isPresent()) {
            final String previousClusterUUID = getLastKnownUUIDFromRemote(clusterName);
            assert !clusterUUID.equals(previousClusterUUID) : "Last cluster UUID is same current cluster UUID";
            return previousClusterUUID;
        }
        return latestManifest.get().getPreviousClusterUUID();
>>>>>>> a10b062f
    }

    private void setSlowWriteLoggingThreshold(TimeValue slowWriteLoggingThreshold) {
        this.slowWriteLoggingThreshold = slowWriteLoggingThreshold;
    }

<<<<<<< HEAD
    private void setIndexMetadataUploadTimeout(TimeValue newIndexMetadataUploadTimeout) {
        this.indexMetadataUploadTimeout = newIndexMetadataUploadTimeout;
    }

    private void setGlobalMetadataUploadTimeout(TimeValue newGlobalMetadataUploadTimeout) {
        this.globalMetadataUploadTimeout = newGlobalMetadataUploadTimeout;
    }

    private void setMetadataManifestUploadTimeout(TimeValue newMetadataManifestUploadTimeout) {
        this.metadataManifestUploadTimeout = newMetadataManifestUploadTimeout;
    }

    private Map<String, Metadata.Custom> getUpdatedCustoms(ClusterState currentState, ClusterState previousState) {
        if (Metadata.isCustomMetadataEqual(previousState.metadata(), currentState.metadata())) {
            return new HashMap<>();
        }
        Map<String, Metadata.Custom> updatedCustom = new HashMap<>();
        Set<String> currentCustoms = new HashSet<>(currentState.metadata().customs().keySet());
        for (Map.Entry<String, Metadata.Custom> cursor : previousState.metadata().customs().entrySet()) {
            if (cursor.getValue().context().contains(Metadata.XContentContext.GATEWAY)) {
                if (currentCustoms.contains(cursor.getKey())
                    && !cursor.getValue().equals(currentState.metadata().custom(cursor.getKey()))) {
                    // If the custom metadata is updated, we need to upload the new version.
                    updatedCustom.put(cursor.getKey(), currentState.metadata().custom(cursor.getKey()));
                }
                currentCustoms.remove(cursor.getKey());
            }
        }
        for (String custom : currentCustoms) {
            Metadata.Custom cursor = currentState.metadata().custom(custom);
            if (cursor.context().contains(Metadata.XContentContext.GATEWAY)) {
                updatedCustom.put(custom, cursor);
            }
        }
        return updatedCustom;
    }

    public TimeValue getIndexMetadataUploadTimeout() {
        return this.indexMetadataUploadTimeout;
    }

    public TimeValue getGlobalMetadataUploadTimeout() {
        return this.globalMetadataUploadTimeout;
    }

    public TimeValue getMetadataManifestUploadTimeout() {
        return this.metadataManifestUploadTimeout;
    }

    //Package private for unit test
    RemoteRoutingTableService getRemoteRoutingTableService() {
        return this.remoteRoutingTableService;
    }

    static String getManifestFileName(long term, long version, boolean committed, int codecVersion) {
        // 123456789012_test-cluster/cluster-state/dsgYj10Nkso7/manifest/manifest__<inverted_term>__<inverted_version>__C/P__<inverted__timestamp>__<codec_version>
        return String.join(
            DELIMITER,
            MANIFEST_PATH_TOKEN,
            RemoteStoreUtils.invertLong(term),
            RemoteStoreUtils.invertLong(version),
            (committed ? "C" : "P"), // C for committed and P for published
            RemoteStoreUtils.invertLong(System.currentTimeMillis()),
            String.valueOf(codecVersion) // Keep the codec version at last place only, during read we reads last place to
            // determine codec version.
        );
    }

    static String indexMetadataFileName(IndexMetadata indexMetadata) {
        // 123456789012_test-cluster/cluster-state/dsgYj10Nkso7/index/<index_UUID>/metadata__<inverted_index_metadata_version>__<inverted__timestamp>__<codec
        // version>
        return String.join(
            DELIMITER,
            METADATA_FILE_PREFIX,
            RemoteStoreUtils.invertLong(indexMetadata.getVersion()),
            RemoteStoreUtils.invertLong(System.currentTimeMillis()),
            String.valueOf(INDEX_METADATA_CURRENT_CODEC_VERSION) // Keep the codec version at last place only, during read we reads last
            // place to determine codec version.
        );
    }

    private static String globalMetadataFileName(Metadata metadata) {
        // 123456789012_test-cluster/cluster-state/dsgYj10Nkso7/global-metadata/metadata__<inverted_metadata_version>__<inverted__timestamp>__<codec_version>
        return String.join(
            DELIMITER,
            METADATA_FILE_PREFIX,
            RemoteStoreUtils.invertLong(metadata.version()),
            RemoteStoreUtils.invertLong(System.currentTimeMillis()),
            String.valueOf(GLOBAL_METADATA_CURRENT_CODEC_VERSION)
        );
    }

    private static String metadataAttributeFileName(String componentPrefix, Long metadataVersion) {
        // 123456789012_test-cluster/cluster-state/dsgYj10Nkso7/global-metadata/<componentPrefix>__<inverted_metadata_version>__<inverted__timestamp>__<codec_version>
        return String.join(
            DELIMITER,
            componentPrefix,
            RemoteStoreUtils.invertLong(metadataVersion),
            RemoteStoreUtils.invertLong(System.currentTimeMillis()),
            String.valueOf(GLOBAL_METADATA_CURRENT_CODEC_VERSION)
        );
    }

    private BlobPath getManifestFolderPath(String clusterName, String clusterUUID) {
        return getCusterMetadataBasePath(clusterName, clusterUUID).add(MANIFEST_PATH_TOKEN);
    }

    /**
     * Fetch latest index metadata from remote cluster state
     *
     * @param clusterUUID             uuid of cluster state to refer to in remote
     * @param clusterName             name of the cluster
     * @param clusterMetadataManifest manifest file of cluster
     * @return {@code Map<String, IndexMetadata>} latest IndexUUID to IndexMetadata map
     */
    private Map<String, IndexMetadata> getIndexMetadataMap(
        String clusterName,
        String clusterUUID,
        ClusterMetadataManifest clusterMetadataManifest
    ) {
        assert Objects.equals(clusterUUID, clusterMetadataManifest.getClusterUUID())
            : "Corrupt ClusterMetadataManifest found. Cluster UUID mismatch.";
        Map<String, IndexMetadata> remoteIndexMetadata = new HashMap<>();
        for (UploadedIndexMetadata uploadedIndexMetadata : clusterMetadataManifest.getIndices()) {
            IndexMetadata indexMetadata = getIndexMetadata(clusterName, clusterUUID, uploadedIndexMetadata);
            remoteIndexMetadata.put(uploadedIndexMetadata.getIndexUUID(), indexMetadata);
        }
        return remoteIndexMetadata;
    }

    /**
     * Fetch index metadata from remote cluster state
     *
     * @param clusterUUID           uuid of cluster state to refer to in remote
     * @param clusterName           name of the cluster
     * @param uploadedIndexMetadata {@link UploadedIndexMetadata} contains details about remote location of index metadata
     * @return {@link IndexMetadata}
     */
    private IndexMetadata getIndexMetadata(String clusterName, String clusterUUID, UploadedIndexMetadata uploadedIndexMetadata) {
        BlobContainer blobContainer = indexMetadataContainer(clusterName, clusterUUID, uploadedIndexMetadata.getIndexUUID());
        try {
            String[] splitPath = uploadedIndexMetadata.getUploadedFilename().split("/");
            return INDEX_METADATA_FORMAT.read(
                blobContainer,
                splitPath[splitPath.length - 1],
                blobStoreRepository.getNamedXContentRegistry()
            );
        } catch (IOException e) {
            throw new IllegalStateException(
                String.format(Locale.ROOT, "Error while downloading IndexMetadata - %s", uploadedIndexMetadata.getUploadedFilename()),
                e
            );
        }
    }

=======
>>>>>>> a10b062f
    /**
     * Fetch latest ClusterState from remote, including global metadata, index metadata and cluster state version
     *
     * @param clusterUUID uuid of cluster state to refer to in remote
     * @param clusterName name of the cluster
     * @return {@link IndexMetadata}
     */
    public ClusterState getLatestClusterState(String clusterName, String clusterUUID) {
<<<<<<< HEAD
        Optional<ClusterMetadataManifest> clusterMetadataManifest = getLatestClusterMetadataManifest(clusterName, clusterUUID);
=======
        start();
        Optional<ClusterMetadataManifest> clusterMetadataManifest = remoteManifestManager.getLatestClusterMetadataManifest(
            clusterName,
            clusterUUID
        );
>>>>>>> a10b062f
        if (clusterMetadataManifest.isEmpty()) {
            throw new IllegalStateException(
                String.format(Locale.ROOT, "Latest cluster metadata manifest is not present for the provided clusterUUID: %s", clusterUUID)
            );
        }

        // Fetch Global Metadata
        Metadata globalMetadata = remoteGlobalMetadataManager.getGlobalMetadata(clusterName, clusterUUID, clusterMetadataManifest.get());

        // Fetch Index Metadata
        Map<String, IndexMetadata> indices = remoteIndexMetadataManager.getIndexMetadataMap(
            clusterName,
            clusterUUID,
            clusterMetadataManifest.get()
        );

        Map<String, IndexMetadata> indexMetadataMap = new HashMap<>();
        indices.values().forEach(indexMetadata -> { indexMetadataMap.put(indexMetadata.getIndex().getName(), indexMetadata); });

        return ClusterState.builder(ClusterState.EMPTY_STATE)
            .version(clusterMetadataManifest.get().getStateVersion())
            .metadata(Metadata.builder(globalMetadata).indices(indexMetadataMap).build())
            .build();
    }

<<<<<<< HEAD
    private Metadata getGlobalMetadata(String clusterName, String clusterUUID, ClusterMetadataManifest clusterMetadataManifest) {
        String globalMetadataFileName = clusterMetadataManifest.getGlobalMetadataFileName();
        try {
            // Fetch Global metadata
            if (globalMetadataFileName != null) {
                String[] splitPath = globalMetadataFileName.split("/");
                return GLOBAL_METADATA_FORMAT.read(
                    globalMetadataContainer(clusterName, clusterUUID),
                    splitPath[splitPath.length - 1],
                    blobStoreRepository.getNamedXContentRegistry()
                );
            } else if (clusterMetadataManifest.hasMetadataAttributesFiles()) {
                CoordinationMetadata coordinationMetadata = getCoordinationMetadata(
                    clusterName,
                    clusterUUID,
                    clusterMetadataManifest.getCoordinationMetadata().getUploadedFilename()
                );
                Settings settingsMetadata = getSettingsMetadata(
                    clusterName,
                    clusterUUID,
                    clusterMetadataManifest.getSettingsMetadata().getUploadedFilename()
                );
                TemplatesMetadata templatesMetadata = getTemplatesMetadata(
                    clusterName,
                    clusterUUID,
                    clusterMetadataManifest.getTemplatesMetadata().getUploadedFilename()
                );
                Metadata.Builder builder = new Metadata.Builder();
                builder.coordinationMetadata(coordinationMetadata);
                builder.persistentSettings(settingsMetadata);
                builder.templates(templatesMetadata);
                clusterMetadataManifest.getCustomMetadataMap()
                    .forEach(
                        (key, value) -> builder.putCustom(
                            key,
                            getCustomsMetadata(clusterName, clusterUUID, value.getUploadedFilename(), key)
                        )
                    );
                return builder.build();
            } else {
                return Metadata.EMPTY_METADATA;
            }
        } catch (IOException e) {
            throw new IllegalStateException(
                String.format(Locale.ROOT, "Error while downloading Global Metadata - %s", globalMetadataFileName),
                e
            );
        }
    }

    private CoordinationMetadata getCoordinationMetadata(String clusterName, String clusterUUID, String coordinationMetadataFileName) {
        try {
            // Fetch Coordination metadata
            if (coordinationMetadataFileName != null) {
                String[] splitPath = coordinationMetadataFileName.split("/");
                return COORDINATION_METADATA_FORMAT.read(
                    globalMetadataContainer(clusterName, clusterUUID),
                    splitPath[splitPath.length - 1],
                    blobStoreRepository.getNamedXContentRegistry()
                );
            } else {
                return CoordinationMetadata.EMPTY_METADATA;
            }
        } catch (IOException e) {
            throw new IllegalStateException(
                String.format(Locale.ROOT, "Error while downloading Coordination Metadata - %s", coordinationMetadataFileName),
                e
            );
        }
    }

    private Settings getSettingsMetadata(String clusterName, String clusterUUID, String settingsMetadataFileName) {
        try {
            // Fetch Settings metadata
            if (settingsMetadataFileName != null) {
                String[] splitPath = settingsMetadataFileName.split("/");
                return SETTINGS_METADATA_FORMAT.read(
                    globalMetadataContainer(clusterName, clusterUUID),
                    splitPath[splitPath.length - 1],
                    blobStoreRepository.getNamedXContentRegistry()
                );
            } else {
                return Settings.EMPTY;
            }
        } catch (IOException e) {
            throw new IllegalStateException(
                String.format(Locale.ROOT, "Error while downloading Settings Metadata - %s", settingsMetadataFileName),
                e
            );
        }
    }

    private TemplatesMetadata getTemplatesMetadata(String clusterName, String clusterUUID, String templatesMetadataFileName) {
        try {
            // Fetch Templates metadata
            if (templatesMetadataFileName != null) {
                String[] splitPath = templatesMetadataFileName.split("/");
                return TEMPLATES_METADATA_FORMAT.read(
                    globalMetadataContainer(clusterName, clusterUUID),
                    splitPath[splitPath.length - 1],
                    blobStoreRepository.getNamedXContentRegistry()
                );
            } else {
                return TemplatesMetadata.EMPTY_METADATA;
            }
        } catch (IOException e) {
            throw new IllegalStateException(
                String.format(Locale.ROOT, "Error while downloading Templates Metadata - %s", templatesMetadataFileName),
                e
            );
        }
    }

    private Metadata.Custom getCustomsMetadata(String clusterName, String clusterUUID, String customMetadataFileName, String custom) {
        requireNonNull(customMetadataFileName);
        try {
            // Fetch Custom metadata
            String[] splitPath = customMetadataFileName.split("/");
            ChecksumBlobStoreFormat<Metadata.Custom> customChecksumBlobStoreFormat = new ChecksumBlobStoreFormat<>(
                "custom",
                METADATA_NAME_FORMAT,
                (parser -> Metadata.Custom.fromXContent(parser, custom))
            );
            return customChecksumBlobStoreFormat.read(
                globalMetadataContainer(clusterName, clusterUUID),
                splitPath[splitPath.length - 1],
                blobStoreRepository.getNamedXContentRegistry()
            );
        } catch (IOException e) {
            throw new IllegalStateException(
                String.format(Locale.ROOT, "Error while downloading Custom Metadata - %s", customMetadataFileName),
                e
            );
        }
    }

    /**
     * Fetch latest ClusterMetadataManifest from remote state store
     *
     * @param clusterUUID uuid of cluster state to refer to in remote
     * @param clusterName name of the cluster
     * @return ClusterMetadataManifest
     */
    public Optional<ClusterMetadataManifest> getLatestClusterMetadataManifest(String clusterName, String clusterUUID) {
        Optional<String> latestManifestFileName = getLatestManifestFileName(clusterName, clusterUUID);
        return latestManifestFileName.map(s -> fetchRemoteClusterMetadataManifest(clusterName, clusterUUID, s));
    }

=======
>>>>>>> a10b062f
    /**
     * Fetch the previous cluster UUIDs from remote state store and return the most recent valid cluster UUID
     *
     * @param clusterName The cluster name for which previous cluster UUID is to be fetched
     * @return Last valid cluster UUID
     */
    public String getLastKnownUUIDFromRemote(String clusterName) {
        try {
            Set<String> clusterUUIDs = getAllClusterUUIDs(clusterName);
            Map<String, ClusterMetadataManifest> latestManifests = remoteManifestManager.getLatestManifestForAllClusterUUIDs(
                clusterName,
                clusterUUIDs
            );
            List<String> validChain = createClusterChain(latestManifests, clusterName);
            if (validChain.isEmpty()) {
                return ClusterState.UNKNOWN_UUID;
            }
            return validChain.get(0);
        } catch (IOException e) {
            throw new IllegalStateException(
                String.format(Locale.ROOT, "Error while fetching previous UUIDs from remote store for cluster name: %s", clusterName),
                e
            );
        }
    }

    private Set<String> getAllClusterUUIDs(String clusterName) throws IOException {
        Map<String, BlobContainer> clusterUUIDMetadata = clusterUUIDContainer(blobStoreRepository, clusterName).children();
        if (clusterUUIDMetadata == null) {
            return Collections.emptySet();
        }
        return Collections.unmodifiableSet(clusterUUIDMetadata.keySet());
    }

    /**
     * This method creates a valid cluster UUID chain.
     *
     * @param manifestsByClusterUUID Map of latest ClusterMetadataManifest for every cluster UUID
     * @return List of cluster UUIDs. The first element is the most recent cluster UUID in the chain
     */
    private List<String> createClusterChain(final Map<String, ClusterMetadataManifest> manifestsByClusterUUID, final String clusterName) {
        final List<ClusterMetadataManifest> validClusterManifests = manifestsByClusterUUID.values()
            .stream()
            .filter(this::isValidClusterUUID)
            .collect(Collectors.toList());
        final Map<String, String> clusterUUIDGraph = validClusterManifests.stream()
            .collect(Collectors.toMap(ClusterMetadataManifest::getClusterUUID, ClusterMetadataManifest::getPreviousClusterUUID));
        final List<String> topLevelClusterUUIDs = validClusterManifests.stream()
            .map(ClusterMetadataManifest::getClusterUUID)
            .filter(clusterUUID -> !clusterUUIDGraph.containsValue(clusterUUID))
            .collect(Collectors.toList());

        if (topLevelClusterUUIDs.isEmpty()) {
            // This can occur only when there are no valid cluster UUIDs
            assert validClusterManifests.isEmpty() : "There are no top level cluster UUIDs even when there are valid cluster UUIDs";
            logger.info("There is no valid previous cluster UUID. All cluster UUIDs evaluated are: {}", manifestsByClusterUUID.keySet());
            return Collections.emptyList();
        }
        if (topLevelClusterUUIDs.size() > 1) {
            logger.info("Top level cluster UUIDs: {}", topLevelClusterUUIDs);
            // If the valid cluster UUIDs are more that 1, it means there was some race condition where
            // more then 2 cluster manager nodes tried to become active cluster manager and published
            // 2 cluster UUIDs which followed the same previous UUID.
            final Map<String, ClusterMetadataManifest> manifestsByClusterUUIDTrimmed = trimClusterUUIDs(
                manifestsByClusterUUID,
                topLevelClusterUUIDs,
                clusterName
            );
            if (manifestsByClusterUUID.size() == manifestsByClusterUUIDTrimmed.size()) {
                throw new IllegalStateException(
                    String.format(
                        Locale.ROOT,
                        "The system has ended into multiple valid cluster states in the remote store. "
                            + "Please check their latest manifest to decide which one you want to keep. Valid Cluster UUIDs: - %s",
                        topLevelClusterUUIDs
                    )
                );
            }
            return createClusterChain(manifestsByClusterUUIDTrimmed, clusterName);
        }
        final List<String> validChain = new ArrayList<>();
        String currentUUID = topLevelClusterUUIDs.get(0);
        while (currentUUID != null && !ClusterState.UNKNOWN_UUID.equals(currentUUID)) {
            validChain.add(currentUUID);
            // Getting the previous cluster UUID of a cluster UUID from the clusterUUID Graph
            currentUUID = clusterUUIDGraph.get(currentUUID);
        }
        logger.info("Known UUIDs found in remote store : [{}]", validChain);
        return validChain;
    }

    /**
     * This method take a map of manifests for different cluster UUIDs and removes the
     * manifest of a cluster UUID if the latest metadata for that cluster UUID is equivalent
     * to the latest metadata of its previous UUID.
     *
     * @return Trimmed map of manifests
     */
    private Map<String, ClusterMetadataManifest> trimClusterUUIDs(
        final Map<String, ClusterMetadataManifest> latestManifestsByClusterUUID,
        final List<String> validClusterUUIDs,
        final String clusterName
    ) {
        final Map<String, ClusterMetadataManifest> trimmedUUIDs = new HashMap<>(latestManifestsByClusterUUID);
        for (String clusterUUID : validClusterUUIDs) {
            ClusterMetadataManifest currentManifest = trimmedUUIDs.get(clusterUUID);
            // Here we compare the manifest of current UUID to that of previous UUID
            // In case currentUUID's latest manifest is same as previous UUIDs latest manifest,
            // that means it was restored from previousUUID and no IndexMetadata update was performed on it.
            if (!ClusterState.UNKNOWN_UUID.equals(currentManifest.getPreviousClusterUUID())) {
                ClusterMetadataManifest previousManifest = trimmedUUIDs.get(currentManifest.getPreviousClusterUUID());
                if (isMetadataEqual(currentManifest, previousManifest, clusterName)
                    && remoteGlobalMetadataManager.isGlobalMetadataEqual(currentManifest, previousManifest, clusterName)) {
                    trimmedUUIDs.remove(clusterUUID);
                }
            }
        }
        return trimmedUUIDs;
    }

    private boolean isMetadataEqual(ClusterMetadataManifest first, ClusterMetadataManifest second, String clusterName) {
        // todo clusterName can be set as final in the constructor
        if (first.getIndices().size() != second.getIndices().size()) {
            return false;
        }
        final Map<String, UploadedIndexMetadata> secondIndices = second.getIndices()
            .stream()
            .collect(Collectors.toMap(md -> md.getIndexName(), Function.identity()));
        for (UploadedIndexMetadata uploadedIndexMetadata : first.getIndices()) {
            final IndexMetadata firstIndexMetadata = remoteIndexMetadataManager.getIndexMetadata(
                clusterName,
                first.getClusterUUID(),
                uploadedIndexMetadata
            );
            final UploadedIndexMetadata secondUploadedIndexMetadata = secondIndices.get(uploadedIndexMetadata.getIndexName());
            if (secondUploadedIndexMetadata == null) {
                return false;
            }
            final IndexMetadata secondIndexMetadata = remoteIndexMetadataManager.getIndexMetadata(
                clusterName,
                second.getClusterUUID(),
                secondUploadedIndexMetadata
            );
            if (firstIndexMetadata.equals(secondIndexMetadata) == false) {
                return false;
            }
        }
        return true;
    }

    private boolean isValidClusterUUID(ClusterMetadataManifest manifest) {
        return manifest.isClusterUUIDCommitted();
    }

<<<<<<< HEAD
    /**
     * Fetch ClusterMetadataManifest files from remote state store in order
     *
     * @param clusterUUID uuid of cluster state to refer to in remote
     * @param clusterName name of the cluster
     * @param limit       max no of files to fetch
     * @return all manifest file names
     */
    private List<BlobMetadata> getManifestFileNames(String clusterName, String clusterUUID, int limit) throws IllegalStateException {
        try {

            /*
              {@link BlobContainer#listBlobsByPrefixInSortedOrder} will list the latest manifest file first
              as the manifest file name generated via {@link RemoteClusterStateService#getManifestFileName} ensures
              when sorted in LEXICOGRAPHIC order the latest uploaded manifest file comes on top.
             */
            return manifestContainer(clusterName, clusterUUID).listBlobsByPrefixInSortedOrder(
                MANIFEST_FILE_PREFIX + DELIMITER,
                limit,
                BlobContainer.BlobNameSortOrder.LEXICOGRAPHIC
            );
        } catch (IOException e) {
            throw new IllegalStateException("Error while fetching latest manifest file for remote cluster state", e);
        }
    }

    /**
     * Fetch latest ClusterMetadataManifest file from remote state store
     *
     * @param clusterUUID uuid of cluster state to refer to in remote
     * @param clusterName name of the cluster
     * @return latest ClusterMetadataManifest filename
     */
    private Optional<String> getLatestManifestFileName(String clusterName, String clusterUUID) throws IllegalStateException {
        List<BlobMetadata> manifestFilesMetadata = getManifestFileNames(clusterName, clusterUUID, 1);
        if (manifestFilesMetadata != null && !manifestFilesMetadata.isEmpty()) {
            return Optional.of(manifestFilesMetadata.get(0).name());
        }
        logger.info("No manifest file present in remote store for cluster name: {}, cluster UUID: {}", clusterName, clusterUUID);
        return Optional.empty();
    }

    /**
     * Fetch ClusterMetadataManifest from remote state store
     *
     * @param clusterUUID uuid of cluster state to refer to in remote
     * @param clusterName name of the cluster
     * @return ClusterMetadataManifest
     */
    private ClusterMetadataManifest fetchRemoteClusterMetadataManifest(String clusterName, String clusterUUID, String filename)
        throws IllegalStateException {
        try {
            return getClusterMetadataManifestBlobStoreFormat(filename).read(
                manifestContainer(clusterName, clusterUUID),
                filename,
                blobStoreRepository.getNamedXContentRegistry()
            );
        } catch (IOException e) {
            throw new IllegalStateException(String.format(Locale.ROOT, "Error while downloading cluster metadata - %s", filename), e);
        }
    }

    private ChecksumBlobStoreFormat<ClusterMetadataManifest> getClusterMetadataManifestBlobStoreFormat(String fileName) {
        long codecVersion = getManifestCodecVersion(fileName);
        if (codecVersion == MANIFEST_CURRENT_CODEC_VERSION) {
            return CLUSTER_METADATA_MANIFEST_FORMAT;
        } else if (codecVersion == ClusterMetadataManifest.CODEC_V1) {
            return CLUSTER_METADATA_MANIFEST_FORMAT_V1;
        } else if (codecVersion == ClusterMetadataManifest.CODEC_V0) {
            return CLUSTER_METADATA_MANIFEST_FORMAT_V0;
        }

        throw new IllegalArgumentException("Cluster metadata manifest file is corrupted, don't have valid codec version");
    }

    private int getManifestCodecVersion(String fileName) {
        String[] splitName = fileName.split(DELIMITER);
        if (splitName.length == SPLITED_MANIFEST_FILE_LENGTH) {
            return Integer.parseInt(splitName[splitName.length - 1]); // Last value would be codec version.
        } else if (splitName.length < SPLITED_MANIFEST_FILE_LENGTH) { // Where codec is not part of file name, i.e. default codec version 0
            // is used.
            return ClusterMetadataManifest.CODEC_V0;
        } else {
            throw new IllegalArgumentException("Manifest file name is corrupted");
        }
    }

    public static String encodeString(String content) {
        return Base64.getUrlEncoder().withoutPadding().encodeToString(content.getBytes(StandardCharsets.UTF_8));
    }

=======
>>>>>>> a10b062f
    public void writeMetadataFailed() {
        getStats().stateFailed();
    }

    /**
<<<<<<< HEAD
     * Exception for Remote state transfer.
     */
    public static class RemoteStateTransferException extends RuntimeException {

        public RemoteStateTransferException(String errorDesc) {
            super(errorDesc);
        }

        public RemoteStateTransferException(String errorDesc, Throwable cause) {
            super(errorDesc, cause);
        }
    }

    /**
=======
>>>>>>> a10b062f
     * Purges all remote cluster state against provided cluster UUIDs
     *
     * @param clusterName  name of the cluster
     * @param clusterUUIDs clusteUUIDs for which the remote state needs to be purged
     */
    void deleteStaleUUIDsClusterMetadata(String clusterName, List<String> clusterUUIDs) {
        clusterUUIDs.forEach(clusterUUID -> {
            getBlobStoreTransferService().deleteAsync(
                ThreadPool.Names.REMOTE_PURGE,
                getCusterMetadataBasePath(blobStoreRepository, clusterName, clusterUUID),
                new ActionListener<>() {
                    @Override
                    public void onResponse(Void unused) {
                        logger.info("Deleted all remote cluster metadata for cluster UUID - {}", clusterUUID);
                    }

                    @Override
                    public void onFailure(Exception e) {
                        logger.error(
                            new ParameterizedMessage(
                                "Exception occurred while deleting all remote cluster metadata for cluster UUID {}",
                                clusterUUID
                            ),
                            e
                        );
                        remoteStateStats.cleanUpAttemptFailed();
                    }
                }
            );
        });
    }

    /**
     * Deletes older than last {@code versionsToRetain} manifests. Also cleans up unreferenced IndexMetadata associated with older manifests
     *
     * @param clusterName       name of the cluster
     * @param clusterUUID       uuid of cluster state to refer to in remote
     * @param manifestsToRetain no of latest manifest files to keep in remote
     */
    // package private for testing
    void deleteStaleClusterMetadata(String clusterName, String clusterUUID, int manifestsToRetain) {
        if (deleteStaleMetadataRunning.compareAndSet(false, true) == false) {
            logger.info("Delete stale cluster metadata task is already in progress.");
            return;
        }
        try {
            getBlobStoreTransferService().listAllInSortedOrderAsync(
                ThreadPool.Names.REMOTE_PURGE,
                remoteManifestManager.getManifestFolderPath(clusterName, clusterUUID),
                "manifest",
                Integer.MAX_VALUE,
                new ActionListener<>() {
                    @Override
                    public void onResponse(List<BlobMetadata> blobMetadata) {
                        if (blobMetadata.size() > manifestsToRetain) {
                            deleteClusterMetadata(
                                clusterName,
                                clusterUUID,
                                blobMetadata.subList(0, manifestsToRetain - 1),
                                blobMetadata.subList(manifestsToRetain - 1, blobMetadata.size())
                            );
                        }
                        deleteStaleMetadataRunning.set(false);
                    }

                    @Override
                    public void onFailure(Exception e) {
                        logger.error(
                            new ParameterizedMessage(
                                "Exception occurred while deleting Remote Cluster Metadata for clusterUUIDs {}",
                                clusterUUID
                            )
                        );
                        deleteStaleMetadataRunning.set(false);
                    }
                }
            );
        } catch (Exception e) {
            deleteStaleMetadataRunning.set(false);
            throw e;
        }
    }

    private void deleteClusterMetadata(
        String clusterName,
        String clusterUUID,
        List<BlobMetadata> activeManifestBlobMetadata,
        List<BlobMetadata> staleManifestBlobMetadata
    ) {
        try {
            Set<String> filesToKeep = new HashSet<>();
            Set<String> staleManifestPaths = new HashSet<>();
            Set<String> staleIndexMetadataPaths = new HashSet<>();
            Set<String> staleGlobalMetadataPaths = new HashSet<>();
            activeManifestBlobMetadata.forEach(blobMetadata -> {
                ClusterMetadataManifest clusterMetadataManifest = remoteManifestManager.fetchRemoteClusterMetadataManifest(
                    clusterName,
                    clusterUUID,
                    blobMetadata.name()
                );
                clusterMetadataManifest.getIndices()
                    .forEach(uploadedIndexMetadata -> filesToKeep.add(uploadedIndexMetadata.getUploadedFilename()));
                if (clusterMetadataManifest.getGlobalMetadataFileName() != null) {
                    filesToKeep.add(clusterMetadataManifest.getGlobalMetadataFileName());
                } else {
                    filesToKeep.add(clusterMetadataManifest.getCoordinationMetadata().getUploadedFilename());
                    filesToKeep.add(clusterMetadataManifest.getTemplatesMetadata().getUploadedFilename());
                    filesToKeep.add(clusterMetadataManifest.getSettingsMetadata().getUploadedFilename());
                    clusterMetadataManifest.getCustomMetadataMap()
                        .forEach((key, value) -> { filesToKeep.add(value.getUploadedFilename()); });
                }
            });
            staleManifestBlobMetadata.forEach(blobMetadata -> {
                ClusterMetadataManifest clusterMetadataManifest = remoteManifestManager.fetchRemoteClusterMetadataManifest(
                    clusterName,
                    clusterUUID,
                    blobMetadata.name()
                );
                staleManifestPaths.add(new BlobPath().add(MANIFEST_PATH_TOKEN).buildAsString() + blobMetadata.name());
                if (clusterMetadataManifest.getGlobalMetadataFileName() != null) {
                    if (filesToKeep.contains(clusterMetadataManifest.getGlobalMetadataFileName()) == false) {
                        String[] globalMetadataSplitPath = clusterMetadataManifest.getGlobalMetadataFileName().split("/");
                        staleGlobalMetadataPaths.add(
                            new BlobPath().add(GLOBAL_METADATA_PATH_TOKEN).buildAsString() + GLOBAL_METADATA_FORMAT.blobName(
                                globalMetadataSplitPath[globalMetadataSplitPath.length - 1]
                            )
                        );
                    }
                } else {
                    if (filesToKeep.contains(clusterMetadataManifest.getCoordinationMetadata().getUploadedFilename()) == false) {
                        String[] coordinationMetadataSplitPath = clusterMetadataManifest.getCoordinationMetadata()
                            .getUploadedFilename()
                            .split("/");
                        staleGlobalMetadataPaths.add(
                            new BlobPath().add(GLOBAL_METADATA_PATH_TOKEN).buildAsString() + GLOBAL_METADATA_FORMAT.blobName(
                                coordinationMetadataSplitPath[coordinationMetadataSplitPath.length - 1]
                            )
                        );
                    }
                    if (filesToKeep.contains(clusterMetadataManifest.getTemplatesMetadata().getUploadedFilename()) == false) {
                        String[] templatesMetadataSplitPath = clusterMetadataManifest.getTemplatesMetadata()
                            .getUploadedFilename()
                            .split("/");
                        staleGlobalMetadataPaths.add(
                            new BlobPath().add(GLOBAL_METADATA_PATH_TOKEN).buildAsString() + GLOBAL_METADATA_FORMAT.blobName(
                                templatesMetadataSplitPath[templatesMetadataSplitPath.length - 1]
                            )
                        );
                    }
                    if (filesToKeep.contains(clusterMetadataManifest.getSettingsMetadata().getUploadedFilename()) == false) {
                        String[] settingsMetadataSplitPath = clusterMetadataManifest.getSettingsMetadata().getUploadedFilename().split("/");
                        staleGlobalMetadataPaths.add(
                            new BlobPath().add(GLOBAL_METADATA_PATH_TOKEN).buildAsString() + GLOBAL_METADATA_FORMAT.blobName(
                                settingsMetadataSplitPath[settingsMetadataSplitPath.length - 1]
                            )
                        );
                    }
                    clusterMetadataManifest.getCustomMetadataMap().forEach((key, value) -> {
                        if (filesToKeep.contains(value.getUploadedFilename()) == false) {
                            String[] customMetadataSplitPath = value.getUploadedFilename().split("/");
                            staleGlobalMetadataPaths.add(
                                new BlobPath().add(GLOBAL_METADATA_PATH_TOKEN).buildAsString() + GLOBAL_METADATA_FORMAT.blobName(
                                    customMetadataSplitPath[customMetadataSplitPath.length - 1]
                                )
                            );
                        }
                    });
                }

                clusterMetadataManifest.getIndices().forEach(uploadedIndexMetadata -> {
                    if (filesToKeep.contains(uploadedIndexMetadata.getUploadedFilename()) == false) {
                        staleIndexMetadataPaths.add(
                            new BlobPath().add(INDEX_PATH_TOKEN).add(uploadedIndexMetadata.getIndexUUID()).buildAsString()
                                + INDEX_METADATA_FORMAT.blobName(uploadedIndexMetadata.getUploadedFilename())
                        );
                    }
                });
            });

            if (staleManifestPaths.isEmpty()) {
                logger.debug("No stale Remote Cluster Metadata files found");
                return;
            }

            deleteStalePaths(clusterName, clusterUUID, new ArrayList<>(staleGlobalMetadataPaths));
            deleteStalePaths(clusterName, clusterUUID, new ArrayList<>(staleIndexMetadataPaths));
            deleteStalePaths(clusterName, clusterUUID, new ArrayList<>(staleManifestPaths));
        } catch (IllegalStateException e) {
            logger.error("Error while fetching Remote Cluster Metadata manifests", e);
        } catch (IOException e) {
            logger.error("Error while deleting stale Remote Cluster Metadata files", e);
            remoteStateStats.cleanUpAttemptFailed();
        } catch (Exception e) {
            logger.error("Unexpected error while deleting stale Remote Cluster Metadata files", e);
            remoteStateStats.cleanUpAttemptFailed();
        }
    }

    private void deleteStalePaths(String clusterName, String clusterUUID, List<String> stalePaths) throws IOException {
        logger.debug(String.format(Locale.ROOT, "Deleting stale files from remote - %s", stalePaths));
        getBlobStoreTransferService().deleteBlobs(getCusterMetadataBasePath(blobStoreRepository, clusterName, clusterUUID), stalePaths);
    }

    /**
     * Purges all remote cluster state against provided cluster UUIDs
     *
     * @param clusterState      current state of the cluster
     * @param committedManifest last committed ClusterMetadataManifest
     */
    public void deleteStaleClusterUUIDs(ClusterState clusterState, ClusterMetadataManifest committedManifest) {
        threadpool.executor(ThreadPool.Names.REMOTE_PURGE).execute(() -> {
            String clusterName = clusterState.getClusterName().value();
            logger.debug("Deleting stale cluster UUIDs data from remote [{}]", clusterName);
            Set<String> allClustersUUIDsInRemote;
            try {
                allClustersUUIDsInRemote = new HashSet<>(getAllClusterUUIDs(clusterState.getClusterName().value()));
            } catch (IOException e) {
                logger.info(String.format(Locale.ROOT, "Error while fetching all cluster UUIDs for [%s]", clusterName));
                return;
            }
            // Retain last 2 cluster uuids data
            allClustersUUIDsInRemote.remove(committedManifest.getClusterUUID());
            allClustersUUIDsInRemote.remove(committedManifest.getPreviousClusterUUID());
            deleteStaleUUIDsClusterMetadata(clusterName, new ArrayList<>(allClustersUUIDsInRemote));
        });
    }

    public RemotePersistenceStats getStats() {
        return remoteStateStats;
    }

<<<<<<< HEAD
    private static class UploadedMetadataResults {
        List<UploadedIndexMetadata> uploadedIndexMetadata;
        Map<String, UploadedMetadataAttribute> uploadedCustomMetadataMap;
        UploadedMetadataAttribute uploadedCoordinationMetadata;
        UploadedMetadataAttribute uploadedSettingsMetadata;
        UploadedMetadataAttribute uploadedTemplatesMetadata;

        public UploadedMetadataResults(
            List<UploadedIndexMetadata> uploadedIndexMetadata,
            Map<String, UploadedMetadataAttribute> uploadedCustomMetadataMap,
            UploadedMetadataAttribute uploadedCoordinationMetadata,
            UploadedMetadataAttribute uploadedSettingsMetadata,
            UploadedMetadataAttribute uploadedTemplatesMetadata
        ) {
            this.uploadedIndexMetadata = uploadedIndexMetadata;
            this.uploadedCustomMetadataMap = uploadedCustomMetadataMap;
            this.uploadedCoordinationMetadata = uploadedCoordinationMetadata;
            this.uploadedSettingsMetadata = uploadedSettingsMetadata;
            this.uploadedTemplatesMetadata = uploadedTemplatesMetadata;
        }

        public UploadedMetadataResults() {
            this.uploadedIndexMetadata = new ArrayList<>();
            this.uploadedCustomMetadataMap = new HashMap<>();
            this.uploadedCoordinationMetadata = null;
            this.uploadedSettingsMetadata = null;
            this.uploadedTemplatesMetadata = null;
=======
    static final class AsyncStaleFileDeletion extends AbstractAsyncTask {
        private final RemoteClusterStateService remoteClusterStateService;

        AsyncStaleFileDeletion(RemoteClusterStateService remoteClusterStateService) {
            super(logger, remoteClusterStateService.threadpool, remoteClusterStateService.getStaleFileCleanupInterval(), true);
            this.remoteClusterStateService = remoteClusterStateService;
            rescheduleIfNecessary();
        }

        @Override
        protected boolean mustReschedule() {
            return true;
        }

        @Override
        protected void runInternal() {
            remoteClusterStateService.cleanUpStaleFiles();
>>>>>>> a10b062f
        }
    }
}<|MERGE_RESOLUTION|>--- conflicted
+++ resolved
@@ -13,15 +13,11 @@
 import org.apache.logging.log4j.message.ParameterizedMessage;
 import org.opensearch.action.LatchedActionListener;
 import org.opensearch.cluster.ClusterState;
-import org.opensearch.cluster.coordination.CoordinationMetadata;
 import org.opensearch.cluster.metadata.IndexMetadata;
 import org.opensearch.cluster.metadata.Metadata;
-<<<<<<< HEAD
 import org.opensearch.cluster.routing.remote.RemoteRoutingTableService;
 import org.opensearch.cluster.metadata.TemplatesMetadata;
-=======
 import org.opensearch.cluster.node.DiscoveryNode;
->>>>>>> a10b062f
 import org.opensearch.common.CheckedRunnable;
 import org.opensearch.common.Nullable;
 import org.opensearch.common.blobstore.BlobContainer;
@@ -35,21 +31,15 @@
 import org.opensearch.common.util.concurrent.AbstractAsyncTask;
 import org.opensearch.common.util.io.IOUtils;
 import org.opensearch.core.action.ActionListener;
-<<<<<<< HEAD
-import org.opensearch.core.xcontent.ToXContent;
 import org.opensearch.gateway.remote.ClusterMetadataManifest.UploadedIndexMetadata;
 import org.opensearch.gateway.remote.ClusterMetadataManifest.UploadedMetadataAttribute;
-import org.opensearch.index.remote.RemoteStoreUtils;
-=======
-import org.opensearch.gateway.remote.ClusterMetadataManifest.UploadedIndexMetadata;
-import org.opensearch.gateway.remote.ClusterMetadataManifest.UploadedMetadataAttribute;
->>>>>>> a10b062f
 import org.opensearch.index.translog.transfer.BlobStoreTransferService;
 import org.opensearch.node.Node;
 import org.opensearch.node.remotestore.RemoteStoreNodeAttribute;
 import org.opensearch.repositories.RepositoriesService;
 import org.opensearch.repositories.Repository;
 import org.opensearch.repositories.blobstore.BlobStoreRepository;
+import org.opensearch.repositories.blobstore.ChecksumBlobStoreFormat;
 import org.opensearch.threadpool.ThreadPool;
 
 import java.io.Closeable;
@@ -71,11 +61,8 @@
 import java.util.function.Supplier;
 import java.util.stream.Collectors;
 
-import static java.util.Objects.requireNonNull;
 import static org.opensearch.gateway.PersistedClusterStateService.SLOW_WRITE_LOGGING_THRESHOLD;
-<<<<<<< HEAD
 import static org.opensearch.node.remotestore.RemoteStoreNodeAttribute.isRemoteRoutingTableEnabled;
-=======
 import static org.opensearch.gateway.remote.RemoteClusterStateAttributesManager.CLUSTER_BLOCKS;
 import static org.opensearch.gateway.remote.RemoteClusterStateAttributesManager.CLUSTER_BLOCKS_FORMAT;
 import static org.opensearch.gateway.remote.RemoteClusterStateAttributesManager.DISCOVERY_NODES;
@@ -99,7 +86,6 @@
 import static org.opensearch.gateway.remote.RemoteIndexMetadataManager.INDEX_METADATA_FORMAT;
 import static org.opensearch.gateway.remote.RemoteIndexMetadataManager.INDEX_PATH_TOKEN;
 import static org.opensearch.gateway.remote.RemoteManifestManager.MANIFEST_PATH_TOKEN;
->>>>>>> a10b062f
 import static org.opensearch.node.remotestore.RemoteStoreNodeAttribute.isRemoteStoreClusterStateEnabled;
 
 /**
@@ -109,103 +95,10 @@
  */
 public class RemoteClusterStateService implements Closeable {
     public static final int RETAINED_MANIFESTS = 10;
-<<<<<<< HEAD
-
-    public static final String DELIMITER = "__";
-    public static final String CUSTOM_DELIMITER = "--";
+    public static final int SKIP_CLEANUP_STATE_CHANGES = 10;
 
     private static final Logger logger = LogManager.getLogger(RemoteClusterStateService.class);
 
-    public static final TimeValue INDEX_METADATA_UPLOAD_TIMEOUT_DEFAULT = TimeValue.timeValueMillis(20000);
-
-    public static final TimeValue GLOBAL_METADATA_UPLOAD_TIMEOUT_DEFAULT = TimeValue.timeValueMillis(20000);
-
-    public static final TimeValue METADATA_MANIFEST_UPLOAD_TIMEOUT_DEFAULT = TimeValue.timeValueMillis(20000);
-
-    public static final Setting<TimeValue> INDEX_METADATA_UPLOAD_TIMEOUT_SETTING = Setting.timeSetting(
-        "cluster.remote_store.state.index_metadata.upload_timeout",
-        INDEX_METADATA_UPLOAD_TIMEOUT_DEFAULT,
-        Setting.Property.Dynamic,
-        Setting.Property.NodeScope
-    );
-
-    public static final Setting<TimeValue> GLOBAL_METADATA_UPLOAD_TIMEOUT_SETTING = Setting.timeSetting(
-        "cluster.remote_store.state.global_metadata.upload_timeout",
-        GLOBAL_METADATA_UPLOAD_TIMEOUT_DEFAULT,
-        Setting.Property.Dynamic,
-        Setting.Property.NodeScope
-    );
-
-    public static final Setting<TimeValue> METADATA_MANIFEST_UPLOAD_TIMEOUT_SETTING = Setting.timeSetting(
-        "cluster.remote_store.state.metadata_manifest.upload_timeout",
-        METADATA_MANIFEST_UPLOAD_TIMEOUT_DEFAULT,
-        Setting.Property.Dynamic,
-        Setting.Property.NodeScope
-    );
-
-    public static final ChecksumBlobStoreFormat<IndexMetadata> INDEX_METADATA_FORMAT = new ChecksumBlobStoreFormat<>(
-        "index-metadata",
-        METADATA_NAME_FORMAT,
-        IndexMetadata::fromXContent
-    );
-
-    public static final ChecksumBlobStoreFormat<Metadata> GLOBAL_METADATA_FORMAT = new ChecksumBlobStoreFormat<>(
-        "metadata",
-        METADATA_NAME_FORMAT,
-        Metadata::fromXContent
-    );
-
-    public static final ChecksumBlobStoreFormat<CoordinationMetadata> COORDINATION_METADATA_FORMAT = new ChecksumBlobStoreFormat<>(
-        "coordination",
-        METADATA_NAME_FORMAT,
-        CoordinationMetadata::fromXContent
-    );
-
-    public static final ChecksumBlobStoreFormat<Settings> SETTINGS_METADATA_FORMAT = new ChecksumBlobStoreFormat<>(
-        "settings",
-        METADATA_NAME_FORMAT,
-        Settings::fromXContent
-    );
-
-    public static final ChecksumBlobStoreFormat<TemplatesMetadata> TEMPLATES_METADATA_FORMAT = new ChecksumBlobStoreFormat<>(
-        "templates",
-        METADATA_NAME_FORMAT,
-        TemplatesMetadata::fromXContent
-    );
-
-    public static final ChecksumBlobStoreFormat<Metadata.Custom> CUSTOM_METADATA_FORMAT = new ChecksumBlobStoreFormat<>(
-        "custom",
-        METADATA_NAME_FORMAT,
-        Metadata.Custom::fromXContent
-    );
-
-    /**
-     * Manifest format compatible with older codec v0, where codec version was missing.
-     */
-    public static final ChecksumBlobStoreFormat<ClusterMetadataManifest> CLUSTER_METADATA_MANIFEST_FORMAT_V0 =
-        new ChecksumBlobStoreFormat<>("cluster-metadata-manifest", METADATA_MANIFEST_NAME_FORMAT, ClusterMetadataManifest::fromXContentV0);
-
-    /**
-     * Manifest format compatible with older codec v1, where codec versions/global metadata was introduced.
-     */
-    public static final ChecksumBlobStoreFormat<ClusterMetadataManifest> CLUSTER_METADATA_MANIFEST_FORMAT_V1 =
-        new ChecksumBlobStoreFormat<>("cluster-metadata-manifest", METADATA_MANIFEST_NAME_FORMAT, ClusterMetadataManifest::fromXContentV1);
-
-    /**
-     * Manifest format compatible with codec v2, where global metadata file is replaced with multiple metadata attribute files
-     */
-    public static final ChecksumBlobStoreFormat<ClusterMetadataManifest> CLUSTER_METADATA_MANIFEST_FORMAT = new ChecksumBlobStoreFormat<>(
-        "cluster-metadata-manifest",
-        METADATA_MANIFEST_NAME_FORMAT,
-        ClusterMetadataManifest::fromXContent
-    );
-
-=======
-    public static final int SKIP_CLEANUP_STATE_CHANGES = 10;
-
-    private static final Logger logger = LogManager.getLogger(RemoteClusterStateService.class);
-
->>>>>>> a10b062f
     /**
      * Used to specify if cluster state metadata should be published to remote store
      */
@@ -216,19 +109,6 @@
         Property.Final
     );
 
-<<<<<<< HEAD
-    public static final String CLUSTER_STATE_PATH_TOKEN = "cluster-state";
-    public static final String INDEX_PATH_TOKEN = "index";
-    public static final String GLOBAL_METADATA_PATH_TOKEN = "global-metadata";
-    public static final String MANIFEST_PATH_TOKEN = "manifest";
-    public static final String MANIFEST_FILE_PREFIX = "manifest";
-    public static final String METADATA_FILE_PREFIX = "metadata";
-    public static final String COORDINATION_METADATA = "coordination";
-    public static final String SETTING_METADATA = "settings";
-    public static final String TEMPLATES_METADATA = "templates";
-    public static final String CUSTOM_METADATA = "custom";
-    public static final int SPLITED_MANIFEST_FILE_LENGTH = 6; // file name manifest__term__version__C/P__timestamp__codecversion
-=======
     /**
      * Setting to specify the interval to do run stale file cleanup job
      */
@@ -239,14 +119,12 @@
         Property.NodeScope,
         Property.Dynamic
     );
->>>>>>> a10b062f
 
     private final String nodeId;
     private final Supplier<RepositoriesService> repositoriesService;
     private final Settings settings;
     private final LongSupplier relativeTimeNanosSupplier;
     private final ThreadPool threadpool;
-    private final List<IndexMetadataUploadListener> indexMetadataUploadListeners;
     private BlobStoreRepository blobStoreRepository;
     private BlobStoreTransferService blobStoreTransferService;
     private RemoteRoutingTableService remoteRoutingTableService;
@@ -254,25 +132,6 @@
 
     private final AtomicBoolean deleteStaleMetadataRunning = new AtomicBoolean(false);
     private final RemotePersistenceStats remoteStateStats;
-<<<<<<< HEAD
-    private final String CLUSTER_STATE_UPLOAD_TIME_LOG_STRING = "writing cluster state for version [{}] took [{}ms]";
-    private final String METADATA_UPDATE_LOG_STRING = "wrote metadata for [{}] indices and skipped [{}] unchanged "
-        + "indices, coordination metadata updated : [{}], settings metadata updated : [{}], templates metadata "
-        + "updated : [{}], custom metadata updated : [{}]";
-    public static final int INDEX_METADATA_CURRENT_CODEC_VERSION = 1;
-    public static final int MANIFEST_CURRENT_CODEC_VERSION = ClusterMetadataManifest.CODEC_V2;
-    public static final int GLOBAL_METADATA_CURRENT_CODEC_VERSION = 2;
-
-    // ToXContent Params with gateway mode.
-    // We are using gateway context mode to persist all custom metadata.
-    public static final ToXContent.Params FORMAT_PARAMS;
-
-    static {
-        Map<String, String> params = new HashMap<>(1);
-        params.put(Metadata.CONTEXT_MODE_PARAM, Metadata.CONTEXT_MODE_GATEWAY);
-        FORMAT_PARAMS = new ToXContent.MapParams(params);
-    }
-=======
     private RemoteIndexMetadataManager remoteIndexMetadataManager;
     private RemoteGlobalMetadataManager remoteGlobalMetadataManager;
     private RemoteClusterStateAttributesManager remoteClusterStateAttributesManager;
@@ -285,7 +144,6 @@
     private String latestClusterUUID;
     private long lastCleanupAttemptState;
     private boolean isClusterManagerNode;
->>>>>>> a10b062f
 
     public RemoteClusterStateService(
         String nodeId,
@@ -293,8 +151,7 @@
         Settings settings,
         ClusterSettings clusterSettings,
         LongSupplier relativeTimeNanosSupplier,
-        ThreadPool threadPool,
-        List<IndexMetadataUploadListener> indexMetadataUploadListeners
+        ThreadPool threadPool
     ) {
         assert isRemoteStoreClusterStateEnabled(settings) : "Remote cluster state is not enabled";
         logger.info("REMOTE STATE ENABLED");
@@ -308,20 +165,16 @@
         this.slowWriteLoggingThreshold = clusterSettings.get(SLOW_WRITE_LOGGING_THRESHOLD);
         clusterSettings.addSettingsUpdateConsumer(SLOW_WRITE_LOGGING_THRESHOLD, this::setSlowWriteLoggingThreshold);
         this.remoteStateStats = new RemotePersistenceStats();
-<<<<<<< HEAD
-        this.indexMetadataUploadListeners = indexMetadataUploadListeners;
 
         if(isRemoteRoutingTableEnabled(settings)) {
             this.remoteRoutingTableService = new RemoteRoutingTableService(repositoriesService,
                 settings, clusterSettings);
             logger.info("REMOTE ROUTING ENABLED");
         }
-=======
         this.staleFileCleanupInterval = clusterSettings.get(REMOTE_CLUSTER_STATE_CLEANUP_INTERVAL_SETTING);
         clusterSettings.addSettingsUpdateConsumer(REMOTE_CLUSTER_STATE_CLEANUP_INTERVAL_SETTING, this::updateCleanupInterval);
         this.lastCleanupAttemptState = 0;
         this.isClusterManagerNode = DiscoveryNode.isClusterManagerNode(settings);
->>>>>>> a10b062f
     }
 
     private BlobStoreTransferService getBlobStoreTransferService() {
@@ -346,26 +199,7 @@
             return null;
         }
 
-<<<<<<< HEAD
-
-        UploadedMetadataResults uploadedMetadataResults = writeMetadataInParallel(
-            clusterState,
-            new ArrayList<>(clusterState.metadata().indices().values()),
-            Collections.emptyMap(),
-            clusterState.metadata().customs(),
-            true,
-            true,
-            true
-        );
-
-        List<UploadedIndexMetadata> routingIndexMetadata = new ArrayList<>();
-        if(remoteRoutingTableService!=null) {
-            routingIndexMetadata = remoteRoutingTableService.writeFullRoutingTable(clusterState, previousClusterUUID);
-            logger.info("routingIndexMetadata {}", routingIndexMetadata);
-        }
-
-        final ClusterMetadataManifest manifest = uploadManifest(
-=======
+
         UploadedMetadataResults uploadedMetadataResults = writeMetadataInParallel(
             clusterState,
             new ArrayList<>(clusterState.metadata().indices().values()),
@@ -376,8 +210,14 @@
             true,
             true
         );
+
+        List<UploadedIndexMetadata> routingIndexMetadata = new ArrayList<>();
+        if(remoteRoutingTableService!=null) {
+            routingIndexMetadata = remoteRoutingTableService.writeFullRoutingTable(clusterState, previousClusterUUID);
+            logger.info("routingIndexMetadata {}", routingIndexMetadata);
+        }
+
         final ClusterMetadataManifest manifest = remoteManifestManager.uploadManifest(
->>>>>>> a10b062f
             clusterState,
             uploadedMetadataResults.uploadedIndexMetadata,
             previousClusterUUID,
@@ -385,13 +225,9 @@
             uploadedMetadataResults.uploadedSettingsMetadata,
             uploadedMetadataResults.uploadedTemplatesMetadata,
             uploadedMetadataResults.uploadedCustomMetadataMap,
-<<<<<<< HEAD
-            routingIndexMetadata,
-=======
             uploadedMetadataResults.uploadedDiscoveryNodes,
             uploadedMetadataResults.uploadedClusterBlocks,
             new ClusterMetadataManifest.ClusterDiffManifest(clusterState, ClusterState.EMPTY_STATE),
->>>>>>> a10b062f
             false
         );
         final long durationMillis = TimeValue.nsecToMSec(relativeTimeNanosSupplier.getAsLong() - startTimeNanos);
@@ -436,14 +272,6 @@
         }
         assert previousClusterState.metadata().coordinationMetadata().term() == clusterState.metadata().coordinationMetadata().term();
 
-<<<<<<< HEAD
-        final Map<String, UploadedMetadataAttribute> customsToBeDeletedFromRemote = new HashMap<>(previousManifest.getCustomMetadataMap());
-        final Map<String, Metadata.Custom> customsToUpload = getUpdatedCustoms(clusterState, previousClusterState);
-        final Map<String, UploadedMetadataAttribute> allUploadedCustomMap = new HashMap<>(previousManifest.getCustomMetadataMap());
-        for (final String custom : clusterState.metadata().customs().keySet()) {
-            // remove all the customs which are present currently
-            customsToBeDeletedFromRemote.remove(custom);
-=======
         // Write Global Metadata
         final boolean updateGlobalMetadata = Metadata.isGlobalStateEquals(
             previousClusterState.metadata(),
@@ -475,9 +303,13 @@
         for (final String custom : clusterState.metadata().customs().keySet()) {
             // remove all the customs which are present currently
             previousStateCustomMap.remove(custom);
->>>>>>> a10b062f
-        }
-
+        }
+
+        // Write Index Metadata
+        final Map<String, Long> previousStateIndexMetadataVersionByName = new HashMap<>();
+        for (final IndexMetadata indexMetadata : previousClusterState.metadata().indices().values()) {
+            previousStateIndexMetadataVersionByName.put(indexMetadata.getIndex().getName(), indexMetadata.getVersion());
+        }
         final Map<String, IndexMetadata> indicesToBeDeletedFromRemote = new HashMap<>(previousClusterState.metadata().indices());
 
         int numIndicesUpdated = 0;
@@ -488,12 +320,9 @@
         logger.info("allUploadedIndexMetadata incremental {}", allUploadedIndexMetadata);
 
         List<IndexMetadata> toUpload = new ArrayList<>();
-        // We prepare a map that contains the previous index metadata for the indexes for which version has changed.
-        Map<String, IndexMetadata> prevIndexMetadataByName = new HashMap<>();
+
         for (final IndexMetadata indexMetadata : clusterState.metadata().indices().values()) {
-            String indexName = indexMetadata.getIndex().getName();
-            final IndexMetadata prevIndexMetadata = indicesToBeDeletedFromRemote.get(indexName);
-            Long previousVersion = prevIndexMetadata != null ? prevIndexMetadata.getVersion() : null;
+            final Long previousVersion = previousStateIndexMetadataVersionByName.get(indexMetadata.getIndex().getName());
             if (previousVersion == null || indexMetadata.getVersion() != previousVersion) {
                 logger.debug(
                     "updating metadata for [{}], changing version from [{}] to [{}]",
@@ -503,41 +332,17 @@
                 );
                 numIndicesUpdated++;
                 toUpload.add(indexMetadata);
-                prevIndexMetadataByName.put(indexName, prevIndexMetadata);
             } else {
                 numIndicesUnchanged++;
             }
-            // index present in current cluster state
-            indicesToBeDeletedFromRemote.remove(indexMetadata.getIndex().getName());
-        }
-<<<<<<< HEAD
+            previousStateIndexMetadataVersionByName.remove(indexMetadata.getIndex().getName());
+        }
         logger.info("toUpload incremental {}", toUpload);
         UploadedMetadataResults uploadedMetadataResults;
         // For migration case from codec V0 or V1 to V2, we have added null check on metadata attribute files,
         // If file is empty and codec is 1 then write global metadata.
-        boolean firstUploadForSplitGlobalMetadata = !previousManifest.hasMetadataAttributesFiles();
-        boolean updateCoordinationMetadata = firstUploadForSplitGlobalMetadata
-            || Metadata.isCoordinationMetadataEqual(previousClusterState.metadata(), clusterState.metadata()) == false;
-        ;
-        boolean updateSettingsMetadata = firstUploadForSplitGlobalMetadata
-            || Metadata.isSettingsMetadataEqual(previousClusterState.metadata(), clusterState.metadata()) == false;
-        boolean updateTemplatesMetadata = firstUploadForSplitGlobalMetadata
-            || Metadata.isTemplatesMetadataEqual(previousClusterState.metadata(), clusterState.metadata()) == false;
-
-        uploadedMetadataResults = writeMetadataInParallel(
-            clusterState,
-            toUpload,
-            prevIndexMetadataByName,
-            firstUploadForSplitGlobalMetadata ? clusterState.metadata().customs() : customsToUpload,
-            updateCoordinationMetadata,
-            updateSettingsMetadata,
-            updateTemplatesMetadata
-        );
-=======
-        UploadedMetadataResults uploadedMetadataResults;
         boolean firstUpload = !previousManifest.hasMetadataAttributesFiles();
-        // For migration case from codec V0 or V1 to V2, we have added null check on metadata attribute files,
-        // If file is empty and codec is 1 then write global metadata.
+
         if (firstUpload) {
             uploadedMetadataResults = writeMetadataInParallel(
                 clusterState,
@@ -561,7 +366,6 @@
                 updateClusterBlocks
             );
         }
->>>>>>> a10b062f
 
         // update the map if the metadata was uploaded
         uploadedMetadataResults.uploadedIndexMetadata.forEach(
@@ -569,29 +373,14 @@
         );
         allUploadedCustomMap.putAll(uploadedMetadataResults.uploadedCustomMetadataMap);
         // remove the data for removed custom/indices
-<<<<<<< HEAD
-        customsToBeDeletedFromRemote.keySet().forEach(allUploadedCustomMap::remove);
-        indicesToBeDeletedFromRemote.keySet().forEach(allUploadedIndexMetadata::remove);
-
+
+        previousStateCustomMap.keySet().forEach(allUploadedCustomMap::remove);
+        previousStateIndexMetadataVersionByName.keySet().forEach(allUploadedIndexMetadata::remove);
         List<UploadedIndexMetadata> routingIndexMetadata = new ArrayList<>();
         if(remoteRoutingTableService!=null) {
             routingIndexMetadata = remoteRoutingTableService.writeIncrementalRoutingTable(previousClusterState, clusterState, previousManifest);
             logger.info("routingIndexMetadata incremental {}", routingIndexMetadata);
         }
-        final ClusterMetadataManifest manifest = uploadManifest(
-            clusterState,
-            new ArrayList<>(allUploadedIndexMetadata.values()),
-            previousManifest.getPreviousClusterUUID(),
-            updateCoordinationMetadata ? uploadedMetadataResults.uploadedCoordinationMetadata : previousManifest.getCoordinationMetadata(),
-            updateSettingsMetadata ? uploadedMetadataResults.uploadedSettingsMetadata : previousManifest.getSettingsMetadata(),
-            updateTemplatesMetadata ? uploadedMetadataResults.uploadedTemplatesMetadata : previousManifest.getTemplatesMetadata(),
-            firstUploadForSplitGlobalMetadata || !customsToUpload.isEmpty()
-                ? allUploadedCustomMap
-                : previousManifest.getCustomMetadataMap(),
-            routingIndexMetadata,
-=======
-        previousStateCustomMap.keySet().forEach(allUploadedCustomMap::remove);
-        previousStateIndexMetadataVersionByName.keySet().forEach(allUploadedIndexMetadata::remove);
         final ClusterMetadataManifest manifest = remoteManifestManager.uploadManifest(
             clusterState,
             new ArrayList<>(allUploadedIndexMetadata.values()),
@@ -609,7 +398,6 @@
             firstUpload || updateDiscoveryNodes ? uploadedMetadataResults.uploadedDiscoveryNodes : previousManifest.getDiscoveryNodesMetadata(),
             firstUpload || updateClusterBlocks ? uploadedMetadataResults.uploadedClusterBlocks : previousManifest.getClusterBlocksMetadata(),
             new ClusterMetadataManifest.ClusterDiffManifest(clusterState, previousClusterState),
->>>>>>> a10b062f
             false
         );
         this.latestClusterName = clusterState.getClusterName().value();
@@ -618,31 +406,8 @@
         final long durationMillis = TimeValue.nsecToMSec(relativeTimeNanosSupplier.getAsLong() - startTimeNanos);
         remoteStateStats.stateSucceeded();
         remoteStateStats.stateTook(durationMillis);
-        ParameterizedMessage clusterStateUploadTimeMessage = new ParameterizedMessage(
-            CLUSTER_STATE_UPLOAD_TIME_LOG_STRING,
-            manifest.getStateVersion(),
-            durationMillis
-        );
-        ParameterizedMessage metadataUpdateMessage = new ParameterizedMessage(
-            METADATA_UPDATE_LOG_STRING,
-            numIndicesUpdated,
-            numIndicesUnchanged,
-            updateCoordinationMetadata,
-            updateSettingsMetadata,
-            updateTemplatesMetadata,
-            customsToUpload.size()
-        );
         if (durationMillis >= slowWriteLoggingThreshold.getMillis()) {
             logger.warn(
-<<<<<<< HEAD
-                "{} which is above the warn threshold of [{}]; {}",
-                clusterStateUploadTimeMessage,
-                slowWriteLoggingThreshold,
-                metadataUpdateMessage
-            );
-        } else {
-            logger.info("{}; {}", clusterStateUploadTimeMessage, metadataUpdateMessage);
-=======
                 "writing cluster state took [{}ms] which is above the warn threshold of [{}]; "
                     + "wrote  metadata for [{}] indices and skipped [{}] unchanged indices, coordination metadata updated : [{}], "
                     + "settings metadata updated : [{}], templates metadata updated : [{}], custom metadata updated : [{}]",
@@ -669,7 +434,6 @@
                 updateTemplatesMetadata,
                 customsToUpload.size()
             );
->>>>>>> a10b062f
         }
         return manifest;
     }
@@ -677,17 +441,6 @@
     private UploadedMetadataResults writeMetadataInParallel(
         ClusterState clusterState,
         List<IndexMetadata> indexToUpload,
-<<<<<<< HEAD
-        Map<String, IndexMetadata> prevIndexMetadataByName,
-        Map<String, Metadata.Custom> customToUpload,
-        boolean uploadCoordinationMetadata,
-        boolean uploadSettingsMetadata,
-        boolean uploadTemplateMetadata
-    ) throws IOException {
-        assert Objects.nonNull(indexMetadataUploadListeners) : "indexMetadataUploadListeners can not be null";
-        int totalUploadTasks = indexToUpload.size() + indexMetadataUploadListeners.size() + customToUpload.size()
-            + (uploadCoordinationMetadata ? 1 : 0) + (uploadSettingsMetadata ? 1 : 0) + (uploadTemplateMetadata ? 1 : 0);
-=======
         Map<String, Metadata.Custom> customToUpload,
         boolean uploadCoordinationMetadata,
         boolean uploadSettingsMetadata,
@@ -697,7 +450,6 @@
     ) throws IOException {
         int totalUploadTasks = indexToUpload.size() + customToUpload.size() + (uploadCoordinationMetadata ? 1 : 0) + (uploadSettingsMetadata
             ? 1 : 0) + (uploadTemplateMetadata ? 1 : 0) + (uploadDiscoveryNodes  ? 1 : 0) + (uploadClusterBlock ? 1 : 0);
->>>>>>> a10b062f
         CountDownLatch latch = new CountDownLatch(totalUploadTasks);
         Map<String, CheckedRunnable<IOException>> uploadTasks = new HashMap<>(totalUploadTasks);
         Map<String, ClusterMetadataManifest.UploadedMetadata> results = new HashMap<>(totalUploadTasks);
@@ -720,11 +472,7 @@
         if (uploadSettingsMetadata) {
             uploadTasks.put(
                 SETTING_METADATA,
-<<<<<<< HEAD
-                getAsyncMetadataWriteAction(
-=======
                 remoteGlobalMetadataManager.getAsyncMetadataWriteAction(
->>>>>>> a10b062f
                     clusterState,
                     SETTING_METADATA,
                     SETTINGS_METADATA_FORMAT,
@@ -736,11 +484,7 @@
         if (uploadCoordinationMetadata) {
             uploadTasks.put(
                 COORDINATION_METADATA,
-<<<<<<< HEAD
-                getAsyncMetadataWriteAction(
-=======
                 remoteGlobalMetadataManager.getAsyncMetadataWriteAction(
->>>>>>> a10b062f
                     clusterState,
                     COORDINATION_METADATA,
                     COORDINATION_METADATA_FORMAT,
@@ -752,11 +496,7 @@
         if (uploadTemplateMetadata) {
             uploadTasks.put(
                 TEMPLATES_METADATA,
-<<<<<<< HEAD
-                getAsyncMetadataWriteAction(
-=======
                 remoteGlobalMetadataManager.getAsyncMetadataWriteAction(
->>>>>>> a10b062f
                     clusterState,
                     TEMPLATES_METADATA,
                     TEMPLATES_METADATA_FORMAT,
@@ -765,8 +505,6 @@
                 )
             );
         }
-<<<<<<< HEAD
-=======
         if (uploadDiscoveryNodes) {
             uploadTasks.put(
                 DISCOVERY_NODES,
@@ -791,18 +529,10 @@
                 )
             );
         }
->>>>>>> a10b062f
         customToUpload.forEach((key, value) -> {
             String customComponent = String.join(CUSTOM_DELIMITER, CUSTOM_METADATA, key);
             uploadTasks.put(
                 customComponent,
-<<<<<<< HEAD
-                getAsyncMetadataWriteAction(clusterState, customComponent, CUSTOM_METADATA_FORMAT, value, listener)
-            );
-        });
-        indexToUpload.forEach(indexMetadata -> {
-            uploadTasks.put(indexMetadata.getIndex().getName(), getIndexMetadataAsyncAction(clusterState, indexMetadata, listener));
-=======
                 remoteGlobalMetadataManager.getAsyncMetadataWriteAction(
                     clusterState,
                     customComponent,
@@ -817,7 +547,6 @@
                 indexMetadata.getIndexName(),
                 remoteIndexMetadataManager.getIndexMetadataAsyncAction(clusterState, indexMetadata, listener)
             );
->>>>>>> a10b062f
         });
 
         // start async upload of all required metadata files
@@ -825,14 +554,8 @@
             uploadTask.run();
         }
 
-        invokeIndexMetadataUploadListeners(indexToUpload, prevIndexMetadataByName, latch, exceptionList);
-
         try {
-<<<<<<< HEAD
-            if (latch.await(getGlobalMetadataUploadTimeout().millis(), TimeUnit.MILLISECONDS) == false) {
-=======
             if (latch.await(remoteGlobalMetadataManager.getGlobalMetadataUploadTimeout().millis(), TimeUnit.MILLISECONDS) == false) {
->>>>>>> a10b062f
                 // TODO: We should add metrics where transfer is timing out. [Issue: #10687]
                 RemoteStateTransferException ex = new RemoteStateTransferException(
                     String.format(
@@ -870,142 +593,25 @@
         }
         UploadedMetadataResults response = new UploadedMetadataResults();
         results.forEach((name, uploadedMetadata) -> {
-<<<<<<< HEAD
             if (name.contains(CUSTOM_METADATA)) {
-=======
-            if (uploadedMetadata.getClass().equals(UploadedIndexMetadata.class)) {
-                response.uploadedIndexMetadata.add((UploadedIndexMetadata) uploadedMetadata);
-            } else if (uploadedMetadata.getComponent().contains(CUSTOM_METADATA)) {
->>>>>>> a10b062f
                 // component name for custom metadata will look like custom--<metadata-attribute>
                 String custom = name.split(DELIMITER)[0].split(CUSTOM_DELIMITER)[1];
                 response.uploadedCustomMetadataMap.put(
                     custom,
                     new UploadedMetadataAttribute(custom, uploadedMetadata.getUploadedFilename())
                 );
-<<<<<<< HEAD
             } else if (COORDINATION_METADATA.equals(name)) {
                 response.uploadedCoordinationMetadata = (UploadedMetadataAttribute) uploadedMetadata;
             } else if (SETTING_METADATA.equals(name)) {
                 response.uploadedSettingsMetadata = (UploadedMetadataAttribute) uploadedMetadata;
             } else if (TEMPLATES_METADATA.equals(name)) {
                 response.uploadedTemplatesMetadata = (UploadedMetadataAttribute) uploadedMetadata;
-            } else if (name.contains(UploadedIndexMetadata.COMPONENT_PREFIX)) {
-                response.uploadedIndexMetadata.add((UploadedIndexMetadata) uploadedMetadata);
-            } else {
-                throw new IllegalStateException("Unknown metadata component name " + name);
-            }
-        });
-        return response;
-    }
-
-    /**
-     * Invokes the index metadata upload listener but does not wait for the execution to complete.
-     */
-    private void invokeIndexMetadataUploadListeners(
-        List<IndexMetadata> updatedIndexMetadataList,
-        Map<String, IndexMetadata> prevIndexMetadataByName,
-        CountDownLatch latch,
-        List<Exception> exceptionList
-    ) {
-        for (IndexMetadataUploadListener listener : indexMetadataUploadListeners) {
-            String listenerName = listener.getClass().getSimpleName();
-            listener.onUpload(
-                updatedIndexMetadataList,
-                prevIndexMetadataByName,
-                getIndexMetadataUploadActionListener(updatedIndexMetadataList, prevIndexMetadataByName, latch, exceptionList, listenerName)
-            );
-        }
-
-    }
-
-    private ActionListener<Void> getIndexMetadataUploadActionListener(
-        List<IndexMetadata> newIndexMetadataList,
-        Map<String, IndexMetadata> prevIndexMetadataByName,
-        CountDownLatch latch,
-        List<Exception> exceptionList,
-        String listenerName
-    ) {
-        long startTime = System.nanoTime();
-        return new LatchedActionListener<>(
-            ActionListener.wrap(
-                ignored -> logger.trace(
-                    new ParameterizedMessage(
-                        "listener={} : Invoked successfully with indexMetadataList={} prevIndexMetadataList={} tookTimeNs={}",
-                        listenerName,
-                        newIndexMetadataList,
-                        prevIndexMetadataByName.values(),
-                        (System.nanoTime() - startTime)
-                    )
-                ),
-                ex -> {
-                    logger.error(
-                        new ParameterizedMessage(
-                            "listener={} : Exception during invocation with indexMetadataList={} prevIndexMetadataList={} tookTimeNs={}",
-                            listenerName,
-                            newIndexMetadataList,
-                            prevIndexMetadataByName.values(),
-                            (System.nanoTime() - startTime)
-                        ),
-                        ex
-                    );
-                    exceptionList.add(ex);
-                }
-            ),
-            latch
-        );
-    }
-
-    /**
-     * Allows async Upload of IndexMetadata to remote
-     *
-     * @param clusterState          current ClusterState
-     * @param indexMetadata         {@link IndexMetadata} to upload
-     * @param latchedActionListener listener to respond back on after upload finishes
-     */
-    private CheckedRunnable<IOException> getIndexMetadataAsyncAction(
-        ClusterState clusterState,
-        IndexMetadata indexMetadata,
-        LatchedActionListener<ClusterMetadataManifest.UploadedMetadata> latchedActionListener
-    ) {
-        final BlobContainer indexMetadataContainer = indexMetadataContainer(
-            clusterState.getClusterName().value(),
-            clusterState.metadata().clusterUUID(),
-            indexMetadata.getIndexUUID()
-        );
-        final String indexMetadataFilename = indexMetadataFileName(indexMetadata);
-        ActionListener<Void> completionListener = ActionListener.wrap(
-            resp -> latchedActionListener.onResponse(
-                new UploadedIndexMetadata(
-                    indexMetadata.getIndex().getName(),
-                    indexMetadata.getIndexUUID(),
-                    indexMetadataContainer.path().buildAsString() + indexMetadataFilename
-                )
-            ),
-            ex -> latchedActionListener.onFailure(new RemoteStateTransferException(indexMetadata.getIndex().toString(), ex))
-        );
-
-        return () -> INDEX_METADATA_FORMAT.writeAsyncWithUrgentPriority(
-            indexMetadata,
-            indexMetadataContainer,
-            indexMetadataFilename,
-            blobStoreRepository.getCompressor(),
-            completionListener,
-            FORMAT_PARAMS
-        );
-=======
-            } else if (COORDINATION_METADATA.equals(uploadedMetadata.getComponent())) {
-                response.uploadedCoordinationMetadata = (UploadedMetadataAttribute) uploadedMetadata;
-            } else if (SETTING_METADATA.equals(uploadedMetadata.getComponent())) {
-                response.uploadedSettingsMetadata = (UploadedMetadataAttribute) uploadedMetadata;
-            } else if (TEMPLATES_METADATA.equals(uploadedMetadata.getComponent())) {
-                response.uploadedTemplatesMetadata = (UploadedMetadataAttribute) uploadedMetadata;
             } else if (DISCOVERY_NODES.equals(uploadedMetadata.getComponent())) {
                 response.uploadedDiscoveryNodes = (UploadedMetadataAttribute) uploadedMetadata;
             } else if (CLUSTER_BLOCKS.equals(uploadedMetadata.getComponent())) {
                 response.uploadedClusterBlocks = (UploadedMetadataAttribute) uploadedMetadata;
             } else {
-                throw new IllegalStateException("Unexpected metadata component " + uploadedMetadata.getComponent());
+                throw new IllegalStateException("Unknown metadata component name " + name);
             }
         });
         return response;
@@ -1051,37 +657,6 @@
                 SKIP_CLEANUP_STATE_CHANGES
             );
         }
->>>>>>> a10b062f
-    }
-
-    /**
-     * Allows async upload of Metadata components to remote
-     */
-
-    private CheckedRunnable<IOException> getAsyncMetadataWriteAction(
-        ClusterState clusterState,
-        String component,
-        ChecksumBlobStoreFormat componentMetadataBlobStore,
-        ToXContent componentMetadata,
-        LatchedActionListener<ClusterMetadataManifest.UploadedMetadata> latchedActionListener
-    ) {
-        final BlobContainer globalMetadataContainer = globalMetadataContainer(
-            clusterState.getClusterName().value(),
-            clusterState.metadata().clusterUUID()
-        );
-        final String componentMetadataFilename = metadataAttributeFileName(component, clusterState.metadata().version());
-        ActionListener<Void> completionListener = ActionListener.wrap(
-            resp -> latchedActionListener.onResponse(new UploadedMetadataAttribute(component, componentMetadataFilename)),
-            ex -> latchedActionListener.onFailure(new RemoteStateTransferException(component, ex))
-        );
-        return () -> componentMetadataBlobStore.writeAsyncWithUrgentPriority(
-            componentMetadata,
-            globalMetadataContainer,
-            componentMetadataFilename,
-            blobStoreRepository.getCompressor(),
-            completionListener,
-            FORMAT_PARAMS
-        );
     }
 
     @Nullable
@@ -1093,12 +668,9 @@
             return null;
         }
         assert previousManifest != null : "Last cluster metadata manifest is not set";
-<<<<<<< HEAD
         logger.info("MARKING LAST STATE COMMIITTED");
-        ClusterMetadataManifest committedManifest = uploadManifest(
-=======
+
         ClusterMetadataManifest committedManifest = remoteManifestManager.uploadManifest(
->>>>>>> a10b062f
             clusterState,
             previousManifest.getIndices(),
             previousManifest.getPreviousClusterUUID(),
@@ -1106,12 +678,9 @@
             previousManifest.getSettingsMetadata(),
             previousManifest.getTemplatesMetadata(),
             previousManifest.getCustomMetadataMap(),
-<<<<<<< HEAD
-=======
             previousManifest.getDiscoveryNodesMetadata(),
             previousManifest.getClusterBlocksMetadata(),
             previousManifest.getDiffManifest(),
->>>>>>> a10b062f
             true
         );
         deleteStaleClusterUUIDs(clusterState, committedManifest);
@@ -1151,151 +720,11 @@
         final Repository repository = repositoriesService.get().repository(remoteStoreRepo);
         assert repository instanceof BlobStoreRepository : "Repository should be instance of BlobStoreRepository";
         blobStoreRepository = (BlobStoreRepository) repository;
-<<<<<<< HEAD
         if(this.remoteRoutingTableService != null) {
             this.remoteRoutingTableService.start();
         }
     }
 
-    private ClusterMetadataManifest uploadManifest(
-        ClusterState clusterState,
-        List<UploadedIndexMetadata> uploadedIndexMetadata,
-        String previousClusterUUID,
-        UploadedMetadataAttribute uploadedCoordinationMetadata,
-        UploadedMetadataAttribute uploadedSettingsMetadata,
-        UploadedMetadataAttribute uploadedTemplatesMetadata,
-        Map<String, UploadedMetadataAttribute> uploadedCustomMetadataMap,
-        boolean committed
-    ) throws IOException {
-        return uploadManifest(clusterState, uploadedIndexMetadata, previousClusterUUID, uploadedCoordinationMetadata,
-            uploadedSettingsMetadata, uploadedTemplatesMetadata, uploadedCustomMetadataMap, new ArrayList<>(),  committed);
-    }
-
-    private ClusterMetadataManifest uploadManifest(
-        ClusterState clusterState,
-        List<UploadedIndexMetadata> uploadedIndexMetadata,
-        String previousClusterUUID,
-        UploadedMetadataAttribute uploadedCoordinationMetadata,
-        UploadedMetadataAttribute uploadedSettingsMetadata,
-        UploadedMetadataAttribute uploadedTemplatesMetadata,
-        Map<String, UploadedMetadataAttribute> uploadedCustomMetadataMap,
-        List<UploadedIndexMetadata> uploadedIndicesRouting,
-        boolean committed
-    ) throws IOException {
-        synchronized (this) {
-            final String manifestFileName = getManifestFileName(
-                clusterState.term(),
-                clusterState.version(),
-                committed,
-                MANIFEST_CURRENT_CODEC_VERSION
-            );
-            logger.info("manifestFileName {}", manifestFileName);
-
-            final ClusterMetadataManifest manifest = new ClusterMetadataManifest(
-                clusterState.term(),
-                clusterState.getVersion(),
-                clusterState.metadata().clusterUUID(),
-                clusterState.stateUUID(),
-                Version.CURRENT,
-                nodeId,
-                committed,
-                MANIFEST_CURRENT_CODEC_VERSION,
-                null,
-                uploadedIndexMetadata,
-                previousClusterUUID,
-                clusterState.metadata().clusterUUIDCommitted(),
-                uploadedCoordinationMetadata,
-                uploadedSettingsMetadata,
-                uploadedTemplatesMetadata,
-                uploadedCustomMetadataMap
-            );
-            logger.info("manifest {}", manifest);
-
-            writeMetadataManifest(clusterState.getClusterName().value(), clusterState.metadata().clusterUUID(), manifest, manifestFileName);
-            return manifest;
-        }
-    }
-
-    private void writeMetadataManifest(String clusterName, String clusterUUID, ClusterMetadataManifest uploadManifest, String fileName)
-        throws IOException {
-        AtomicReference<String> result = new AtomicReference<String>();
-        AtomicReference<Exception> exceptionReference = new AtomicReference<Exception>();
-
-        final BlobContainer metadataManifestContainer = manifestContainer(clusterName, clusterUUID);
-
-        // latch to wait until upload is not finished
-        CountDownLatch latch = new CountDownLatch(1);
-
-        LatchedActionListener completionListener = new LatchedActionListener<>(ActionListener.wrap(resp -> {
-            logger.trace(String.format(Locale.ROOT, "Manifest file uploaded successfully."));
-        }, ex -> { exceptionReference.set(ex); }), latch);
-
-        logger.info("MANIFEST {}", uploadManifest);
-
-        getClusterMetadataManifestBlobStoreFormat(fileName).writeAsyncWithUrgentPriority(
-            uploadManifest,
-            metadataManifestContainer,
-            fileName,
-            blobStoreRepository.getCompressor(),
-            completionListener,
-            FORMAT_PARAMS
-        );
-
-        try {
-            if (latch.await(getMetadataManifestUploadTimeout().millis(), TimeUnit.MILLISECONDS) == false) {
-                RemoteStateTransferException ex = new RemoteStateTransferException(
-                    String.format(Locale.ROOT, "Timed out waiting for transfer of manifest file to complete")
-                );
-                throw ex;
-            }
-        } catch (InterruptedException ex) {
-            RemoteStateTransferException exception = new RemoteStateTransferException(
-                String.format(Locale.ROOT, "Timed out waiting for transfer of manifest file to complete - %s"),
-                ex
-            );
-            Thread.currentThread().interrupt();
-            throw exception;
-=======
-        remoteGlobalMetadataManager = new RemoteGlobalMetadataManager(blobStoreRepository, clusterSettings);
-        remoteIndexMetadataManager = new RemoteIndexMetadataManager(blobStoreRepository, clusterSettings);
-        remoteClusterStateAttributesManager = new RemoteClusterStateAttributesManager(blobStoreRepository);
-        remoteManifestManager = new RemoteManifestManager(blobStoreRepository, clusterSettings, nodeId);
-        if (isClusterManagerNode) {
-            staleFileDeletionTask = new AsyncStaleFileDeletion(this);
->>>>>>> a10b062f
-        }
-    }
-
-<<<<<<< HEAD
-    private BlobContainer indexMetadataContainer(String clusterName, String clusterUUID, String indexUUID) {
-        // 123456789012_test-cluster/cluster-state/dsgYj10Nkso7/index/ftqsCnn9TgOX
-        return blobStoreRepository.blobStore()
-            .blobContainer(getCusterMetadataBasePath(clusterName, clusterUUID).add(INDEX_PATH_TOKEN).add(indexUUID));
-    }
-
-    private BlobContainer globalMetadataContainer(String clusterName, String clusterUUID) {
-        // 123456789012_test-cluster/cluster-state/dsgYj10Nkso7/global-metadata/
-        return blobStoreRepository.blobStore()
-            .blobContainer(getCusterMetadataBasePath(clusterName, clusterUUID).add(GLOBAL_METADATA_PATH_TOKEN));
-    }
-
-    private BlobContainer manifestContainer(String clusterName, String clusterUUID) {
-        // 123456789012_test-cluster/cluster-state/dsgYj10Nkso7/manifest
-        return blobStoreRepository.blobStore().blobContainer(getManifestFolderPath(clusterName, clusterUUID));
-    }
-
-    private BlobPath getCusterMetadataBasePath(String clusterName, String clusterUUID) {
-        return blobStoreRepository.basePath().add(encodeString(clusterName)).add(CLUSTER_STATE_PATH_TOKEN).add(clusterUUID);
-    }
-
-    private BlobContainer clusterUUIDContainer(String clusterName) {
-        return blobStoreRepository.blobStore()
-            .blobContainer(
-                blobStoreRepository.basePath()
-                    .add(Base64.getUrlEncoder().withoutPadding().encodeToString(clusterName.getBytes(StandardCharsets.UTF_8)))
-                    .add(CLUSTER_STATE_PATH_TOKEN)
-            );
-=======
     private String fetchPreviousClusterUUID(String clusterName, String clusterUUID) {
         final Optional<ClusterMetadataManifest> latestManifest = remoteManifestManager.getLatestClusterMetadataManifest(
             clusterName,
@@ -1307,61 +736,10 @@
             return previousClusterUUID;
         }
         return latestManifest.get().getPreviousClusterUUID();
->>>>>>> a10b062f
     }
 
     private void setSlowWriteLoggingThreshold(TimeValue slowWriteLoggingThreshold) {
         this.slowWriteLoggingThreshold = slowWriteLoggingThreshold;
-    }
-
-<<<<<<< HEAD
-    private void setIndexMetadataUploadTimeout(TimeValue newIndexMetadataUploadTimeout) {
-        this.indexMetadataUploadTimeout = newIndexMetadataUploadTimeout;
-    }
-
-    private void setGlobalMetadataUploadTimeout(TimeValue newGlobalMetadataUploadTimeout) {
-        this.globalMetadataUploadTimeout = newGlobalMetadataUploadTimeout;
-    }
-
-    private void setMetadataManifestUploadTimeout(TimeValue newMetadataManifestUploadTimeout) {
-        this.metadataManifestUploadTimeout = newMetadataManifestUploadTimeout;
-    }
-
-    private Map<String, Metadata.Custom> getUpdatedCustoms(ClusterState currentState, ClusterState previousState) {
-        if (Metadata.isCustomMetadataEqual(previousState.metadata(), currentState.metadata())) {
-            return new HashMap<>();
-        }
-        Map<String, Metadata.Custom> updatedCustom = new HashMap<>();
-        Set<String> currentCustoms = new HashSet<>(currentState.metadata().customs().keySet());
-        for (Map.Entry<String, Metadata.Custom> cursor : previousState.metadata().customs().entrySet()) {
-            if (cursor.getValue().context().contains(Metadata.XContentContext.GATEWAY)) {
-                if (currentCustoms.contains(cursor.getKey())
-                    && !cursor.getValue().equals(currentState.metadata().custom(cursor.getKey()))) {
-                    // If the custom metadata is updated, we need to upload the new version.
-                    updatedCustom.put(cursor.getKey(), currentState.metadata().custom(cursor.getKey()));
-                }
-                currentCustoms.remove(cursor.getKey());
-            }
-        }
-        for (String custom : currentCustoms) {
-            Metadata.Custom cursor = currentState.metadata().custom(custom);
-            if (cursor.context().contains(Metadata.XContentContext.GATEWAY)) {
-                updatedCustom.put(custom, cursor);
-            }
-        }
-        return updatedCustom;
-    }
-
-    public TimeValue getIndexMetadataUploadTimeout() {
-        return this.indexMetadataUploadTimeout;
-    }
-
-    public TimeValue getGlobalMetadataUploadTimeout() {
-        return this.globalMetadataUploadTimeout;
-    }
-
-    public TimeValue getMetadataManifestUploadTimeout() {
-        return this.metadataManifestUploadTimeout;
     }
 
     //Package private for unit test
@@ -1369,109 +747,6 @@
         return this.remoteRoutingTableService;
     }
 
-    static String getManifestFileName(long term, long version, boolean committed, int codecVersion) {
-        // 123456789012_test-cluster/cluster-state/dsgYj10Nkso7/manifest/manifest__<inverted_term>__<inverted_version>__C/P__<inverted__timestamp>__<codec_version>
-        return String.join(
-            DELIMITER,
-            MANIFEST_PATH_TOKEN,
-            RemoteStoreUtils.invertLong(term),
-            RemoteStoreUtils.invertLong(version),
-            (committed ? "C" : "P"), // C for committed and P for published
-            RemoteStoreUtils.invertLong(System.currentTimeMillis()),
-            String.valueOf(codecVersion) // Keep the codec version at last place only, during read we reads last place to
-            // determine codec version.
-        );
-    }
-
-    static String indexMetadataFileName(IndexMetadata indexMetadata) {
-        // 123456789012_test-cluster/cluster-state/dsgYj10Nkso7/index/<index_UUID>/metadata__<inverted_index_metadata_version>__<inverted__timestamp>__<codec
-        // version>
-        return String.join(
-            DELIMITER,
-            METADATA_FILE_PREFIX,
-            RemoteStoreUtils.invertLong(indexMetadata.getVersion()),
-            RemoteStoreUtils.invertLong(System.currentTimeMillis()),
-            String.valueOf(INDEX_METADATA_CURRENT_CODEC_VERSION) // Keep the codec version at last place only, during read we reads last
-            // place to determine codec version.
-        );
-    }
-
-    private static String globalMetadataFileName(Metadata metadata) {
-        // 123456789012_test-cluster/cluster-state/dsgYj10Nkso7/global-metadata/metadata__<inverted_metadata_version>__<inverted__timestamp>__<codec_version>
-        return String.join(
-            DELIMITER,
-            METADATA_FILE_PREFIX,
-            RemoteStoreUtils.invertLong(metadata.version()),
-            RemoteStoreUtils.invertLong(System.currentTimeMillis()),
-            String.valueOf(GLOBAL_METADATA_CURRENT_CODEC_VERSION)
-        );
-    }
-
-    private static String metadataAttributeFileName(String componentPrefix, Long metadataVersion) {
-        // 123456789012_test-cluster/cluster-state/dsgYj10Nkso7/global-metadata/<componentPrefix>__<inverted_metadata_version>__<inverted__timestamp>__<codec_version>
-        return String.join(
-            DELIMITER,
-            componentPrefix,
-            RemoteStoreUtils.invertLong(metadataVersion),
-            RemoteStoreUtils.invertLong(System.currentTimeMillis()),
-            String.valueOf(GLOBAL_METADATA_CURRENT_CODEC_VERSION)
-        );
-    }
-
-    private BlobPath getManifestFolderPath(String clusterName, String clusterUUID) {
-        return getCusterMetadataBasePath(clusterName, clusterUUID).add(MANIFEST_PATH_TOKEN);
-    }
-
-    /**
-     * Fetch latest index metadata from remote cluster state
-     *
-     * @param clusterUUID             uuid of cluster state to refer to in remote
-     * @param clusterName             name of the cluster
-     * @param clusterMetadataManifest manifest file of cluster
-     * @return {@code Map<String, IndexMetadata>} latest IndexUUID to IndexMetadata map
-     */
-    private Map<String, IndexMetadata> getIndexMetadataMap(
-        String clusterName,
-        String clusterUUID,
-        ClusterMetadataManifest clusterMetadataManifest
-    ) {
-        assert Objects.equals(clusterUUID, clusterMetadataManifest.getClusterUUID())
-            : "Corrupt ClusterMetadataManifest found. Cluster UUID mismatch.";
-        Map<String, IndexMetadata> remoteIndexMetadata = new HashMap<>();
-        for (UploadedIndexMetadata uploadedIndexMetadata : clusterMetadataManifest.getIndices()) {
-            IndexMetadata indexMetadata = getIndexMetadata(clusterName, clusterUUID, uploadedIndexMetadata);
-            remoteIndexMetadata.put(uploadedIndexMetadata.getIndexUUID(), indexMetadata);
-        }
-        return remoteIndexMetadata;
-    }
-
-    /**
-     * Fetch index metadata from remote cluster state
-     *
-     * @param clusterUUID           uuid of cluster state to refer to in remote
-     * @param clusterName           name of the cluster
-     * @param uploadedIndexMetadata {@link UploadedIndexMetadata} contains details about remote location of index metadata
-     * @return {@link IndexMetadata}
-     */
-    private IndexMetadata getIndexMetadata(String clusterName, String clusterUUID, UploadedIndexMetadata uploadedIndexMetadata) {
-        BlobContainer blobContainer = indexMetadataContainer(clusterName, clusterUUID, uploadedIndexMetadata.getIndexUUID());
-        try {
-            String[] splitPath = uploadedIndexMetadata.getUploadedFilename().split("/");
-            return INDEX_METADATA_FORMAT.read(
-                blobContainer,
-                splitPath[splitPath.length - 1],
-                blobStoreRepository.getNamedXContentRegistry()
-            );
-        } catch (IOException e) {
-            throw new IllegalStateException(
-                String.format(Locale.ROOT, "Error while downloading IndexMetadata - %s", uploadedIndexMetadata.getUploadedFilename()),
-                e
-            );
-        }
-    }
-
-=======
->>>>>>> a10b062f
     /**
      * Fetch latest ClusterState from remote, including global metadata, index metadata and cluster state version
      *
@@ -1480,15 +755,11 @@
      * @return {@link IndexMetadata}
      */
     public ClusterState getLatestClusterState(String clusterName, String clusterUUID) {
-<<<<<<< HEAD
-        Optional<ClusterMetadataManifest> clusterMetadataManifest = getLatestClusterMetadataManifest(clusterName, clusterUUID);
-=======
         start();
         Optional<ClusterMetadataManifest> clusterMetadataManifest = remoteManifestManager.getLatestClusterMetadataManifest(
             clusterName,
             clusterUUID
         );
->>>>>>> a10b062f
         if (clusterMetadataManifest.isEmpty()) {
             throw new IllegalStateException(
                 String.format(Locale.ROOT, "Latest cluster metadata manifest is not present for the provided clusterUUID: %s", clusterUUID)
@@ -1514,157 +785,6 @@
             .build();
     }
 
-<<<<<<< HEAD
-    private Metadata getGlobalMetadata(String clusterName, String clusterUUID, ClusterMetadataManifest clusterMetadataManifest) {
-        String globalMetadataFileName = clusterMetadataManifest.getGlobalMetadataFileName();
-        try {
-            // Fetch Global metadata
-            if (globalMetadataFileName != null) {
-                String[] splitPath = globalMetadataFileName.split("/");
-                return GLOBAL_METADATA_FORMAT.read(
-                    globalMetadataContainer(clusterName, clusterUUID),
-                    splitPath[splitPath.length - 1],
-                    blobStoreRepository.getNamedXContentRegistry()
-                );
-            } else if (clusterMetadataManifest.hasMetadataAttributesFiles()) {
-                CoordinationMetadata coordinationMetadata = getCoordinationMetadata(
-                    clusterName,
-                    clusterUUID,
-                    clusterMetadataManifest.getCoordinationMetadata().getUploadedFilename()
-                );
-                Settings settingsMetadata = getSettingsMetadata(
-                    clusterName,
-                    clusterUUID,
-                    clusterMetadataManifest.getSettingsMetadata().getUploadedFilename()
-                );
-                TemplatesMetadata templatesMetadata = getTemplatesMetadata(
-                    clusterName,
-                    clusterUUID,
-                    clusterMetadataManifest.getTemplatesMetadata().getUploadedFilename()
-                );
-                Metadata.Builder builder = new Metadata.Builder();
-                builder.coordinationMetadata(coordinationMetadata);
-                builder.persistentSettings(settingsMetadata);
-                builder.templates(templatesMetadata);
-                clusterMetadataManifest.getCustomMetadataMap()
-                    .forEach(
-                        (key, value) -> builder.putCustom(
-                            key,
-                            getCustomsMetadata(clusterName, clusterUUID, value.getUploadedFilename(), key)
-                        )
-                    );
-                return builder.build();
-            } else {
-                return Metadata.EMPTY_METADATA;
-            }
-        } catch (IOException e) {
-            throw new IllegalStateException(
-                String.format(Locale.ROOT, "Error while downloading Global Metadata - %s", globalMetadataFileName),
-                e
-            );
-        }
-    }
-
-    private CoordinationMetadata getCoordinationMetadata(String clusterName, String clusterUUID, String coordinationMetadataFileName) {
-        try {
-            // Fetch Coordination metadata
-            if (coordinationMetadataFileName != null) {
-                String[] splitPath = coordinationMetadataFileName.split("/");
-                return COORDINATION_METADATA_FORMAT.read(
-                    globalMetadataContainer(clusterName, clusterUUID),
-                    splitPath[splitPath.length - 1],
-                    blobStoreRepository.getNamedXContentRegistry()
-                );
-            } else {
-                return CoordinationMetadata.EMPTY_METADATA;
-            }
-        } catch (IOException e) {
-            throw new IllegalStateException(
-                String.format(Locale.ROOT, "Error while downloading Coordination Metadata - %s", coordinationMetadataFileName),
-                e
-            );
-        }
-    }
-
-    private Settings getSettingsMetadata(String clusterName, String clusterUUID, String settingsMetadataFileName) {
-        try {
-            // Fetch Settings metadata
-            if (settingsMetadataFileName != null) {
-                String[] splitPath = settingsMetadataFileName.split("/");
-                return SETTINGS_METADATA_FORMAT.read(
-                    globalMetadataContainer(clusterName, clusterUUID),
-                    splitPath[splitPath.length - 1],
-                    blobStoreRepository.getNamedXContentRegistry()
-                );
-            } else {
-                return Settings.EMPTY;
-            }
-        } catch (IOException e) {
-            throw new IllegalStateException(
-                String.format(Locale.ROOT, "Error while downloading Settings Metadata - %s", settingsMetadataFileName),
-                e
-            );
-        }
-    }
-
-    private TemplatesMetadata getTemplatesMetadata(String clusterName, String clusterUUID, String templatesMetadataFileName) {
-        try {
-            // Fetch Templates metadata
-            if (templatesMetadataFileName != null) {
-                String[] splitPath = templatesMetadataFileName.split("/");
-                return TEMPLATES_METADATA_FORMAT.read(
-                    globalMetadataContainer(clusterName, clusterUUID),
-                    splitPath[splitPath.length - 1],
-                    blobStoreRepository.getNamedXContentRegistry()
-                );
-            } else {
-                return TemplatesMetadata.EMPTY_METADATA;
-            }
-        } catch (IOException e) {
-            throw new IllegalStateException(
-                String.format(Locale.ROOT, "Error while downloading Templates Metadata - %s", templatesMetadataFileName),
-                e
-            );
-        }
-    }
-
-    private Metadata.Custom getCustomsMetadata(String clusterName, String clusterUUID, String customMetadataFileName, String custom) {
-        requireNonNull(customMetadataFileName);
-        try {
-            // Fetch Custom metadata
-            String[] splitPath = customMetadataFileName.split("/");
-            ChecksumBlobStoreFormat<Metadata.Custom> customChecksumBlobStoreFormat = new ChecksumBlobStoreFormat<>(
-                "custom",
-                METADATA_NAME_FORMAT,
-                (parser -> Metadata.Custom.fromXContent(parser, custom))
-            );
-            return customChecksumBlobStoreFormat.read(
-                globalMetadataContainer(clusterName, clusterUUID),
-                splitPath[splitPath.length - 1],
-                blobStoreRepository.getNamedXContentRegistry()
-            );
-        } catch (IOException e) {
-            throw new IllegalStateException(
-                String.format(Locale.ROOT, "Error while downloading Custom Metadata - %s", customMetadataFileName),
-                e
-            );
-        }
-    }
-
-    /**
-     * Fetch latest ClusterMetadataManifest from remote state store
-     *
-     * @param clusterUUID uuid of cluster state to refer to in remote
-     * @param clusterName name of the cluster
-     * @return ClusterMetadataManifest
-     */
-    public Optional<ClusterMetadataManifest> getLatestClusterMetadataManifest(String clusterName, String clusterUUID) {
-        Optional<String> latestManifestFileName = getLatestManifestFileName(clusterName, clusterUUID);
-        return latestManifestFileName.map(s -> fetchRemoteClusterMetadataManifest(clusterName, clusterUUID, s));
-    }
-
-=======
->>>>>>> a10b062f
     /**
      * Fetch the previous cluster UUIDs from remote state store and return the most recent valid cluster UUID
      *
@@ -1819,106 +939,11 @@
         return manifest.isClusterUUIDCommitted();
     }
 
-<<<<<<< HEAD
-    /**
-     * Fetch ClusterMetadataManifest files from remote state store in order
-     *
-     * @param clusterUUID uuid of cluster state to refer to in remote
-     * @param clusterName name of the cluster
-     * @param limit       max no of files to fetch
-     * @return all manifest file names
-     */
-    private List<BlobMetadata> getManifestFileNames(String clusterName, String clusterUUID, int limit) throws IllegalStateException {
-        try {
-
-            /*
-              {@link BlobContainer#listBlobsByPrefixInSortedOrder} will list the latest manifest file first
-              as the manifest file name generated via {@link RemoteClusterStateService#getManifestFileName} ensures
-              when sorted in LEXICOGRAPHIC order the latest uploaded manifest file comes on top.
-             */
-            return manifestContainer(clusterName, clusterUUID).listBlobsByPrefixInSortedOrder(
-                MANIFEST_FILE_PREFIX + DELIMITER,
-                limit,
-                BlobContainer.BlobNameSortOrder.LEXICOGRAPHIC
-            );
-        } catch (IOException e) {
-            throw new IllegalStateException("Error while fetching latest manifest file for remote cluster state", e);
-        }
-    }
-
-    /**
-     * Fetch latest ClusterMetadataManifest file from remote state store
-     *
-     * @param clusterUUID uuid of cluster state to refer to in remote
-     * @param clusterName name of the cluster
-     * @return latest ClusterMetadataManifest filename
-     */
-    private Optional<String> getLatestManifestFileName(String clusterName, String clusterUUID) throws IllegalStateException {
-        List<BlobMetadata> manifestFilesMetadata = getManifestFileNames(clusterName, clusterUUID, 1);
-        if (manifestFilesMetadata != null && !manifestFilesMetadata.isEmpty()) {
-            return Optional.of(manifestFilesMetadata.get(0).name());
-        }
-        logger.info("No manifest file present in remote store for cluster name: {}, cluster UUID: {}", clusterName, clusterUUID);
-        return Optional.empty();
-    }
-
-    /**
-     * Fetch ClusterMetadataManifest from remote state store
-     *
-     * @param clusterUUID uuid of cluster state to refer to in remote
-     * @param clusterName name of the cluster
-     * @return ClusterMetadataManifest
-     */
-    private ClusterMetadataManifest fetchRemoteClusterMetadataManifest(String clusterName, String clusterUUID, String filename)
-        throws IllegalStateException {
-        try {
-            return getClusterMetadataManifestBlobStoreFormat(filename).read(
-                manifestContainer(clusterName, clusterUUID),
-                filename,
-                blobStoreRepository.getNamedXContentRegistry()
-            );
-        } catch (IOException e) {
-            throw new IllegalStateException(String.format(Locale.ROOT, "Error while downloading cluster metadata - %s", filename), e);
-        }
-    }
-
-    private ChecksumBlobStoreFormat<ClusterMetadataManifest> getClusterMetadataManifestBlobStoreFormat(String fileName) {
-        long codecVersion = getManifestCodecVersion(fileName);
-        if (codecVersion == MANIFEST_CURRENT_CODEC_VERSION) {
-            return CLUSTER_METADATA_MANIFEST_FORMAT;
-        } else if (codecVersion == ClusterMetadataManifest.CODEC_V1) {
-            return CLUSTER_METADATA_MANIFEST_FORMAT_V1;
-        } else if (codecVersion == ClusterMetadataManifest.CODEC_V0) {
-            return CLUSTER_METADATA_MANIFEST_FORMAT_V0;
-        }
-
-        throw new IllegalArgumentException("Cluster metadata manifest file is corrupted, don't have valid codec version");
-    }
-
-    private int getManifestCodecVersion(String fileName) {
-        String[] splitName = fileName.split(DELIMITER);
-        if (splitName.length == SPLITED_MANIFEST_FILE_LENGTH) {
-            return Integer.parseInt(splitName[splitName.length - 1]); // Last value would be codec version.
-        } else if (splitName.length < SPLITED_MANIFEST_FILE_LENGTH) { // Where codec is not part of file name, i.e. default codec version 0
-            // is used.
-            return ClusterMetadataManifest.CODEC_V0;
-        } else {
-            throw new IllegalArgumentException("Manifest file name is corrupted");
-        }
-    }
-
-    public static String encodeString(String content) {
-        return Base64.getUrlEncoder().withoutPadding().encodeToString(content.getBytes(StandardCharsets.UTF_8));
-    }
-
-=======
->>>>>>> a10b062f
     public void writeMetadataFailed() {
         getStats().stateFailed();
     }
 
     /**
-<<<<<<< HEAD
      * Exception for Remote state transfer.
      */
     public static class RemoteStateTransferException extends RuntimeException {
@@ -1933,8 +958,6 @@
     }
 
     /**
-=======
->>>>>>> a10b062f
      * Purges all remote cluster state against provided cluster UUIDs
      *
      * @param clusterName  name of the cluster
@@ -2166,35 +1189,6 @@
         return remoteStateStats;
     }
 
-<<<<<<< HEAD
-    private static class UploadedMetadataResults {
-        List<UploadedIndexMetadata> uploadedIndexMetadata;
-        Map<String, UploadedMetadataAttribute> uploadedCustomMetadataMap;
-        UploadedMetadataAttribute uploadedCoordinationMetadata;
-        UploadedMetadataAttribute uploadedSettingsMetadata;
-        UploadedMetadataAttribute uploadedTemplatesMetadata;
-
-        public UploadedMetadataResults(
-            List<UploadedIndexMetadata> uploadedIndexMetadata,
-            Map<String, UploadedMetadataAttribute> uploadedCustomMetadataMap,
-            UploadedMetadataAttribute uploadedCoordinationMetadata,
-            UploadedMetadataAttribute uploadedSettingsMetadata,
-            UploadedMetadataAttribute uploadedTemplatesMetadata
-        ) {
-            this.uploadedIndexMetadata = uploadedIndexMetadata;
-            this.uploadedCustomMetadataMap = uploadedCustomMetadataMap;
-            this.uploadedCoordinationMetadata = uploadedCoordinationMetadata;
-            this.uploadedSettingsMetadata = uploadedSettingsMetadata;
-            this.uploadedTemplatesMetadata = uploadedTemplatesMetadata;
-        }
-
-        public UploadedMetadataResults() {
-            this.uploadedIndexMetadata = new ArrayList<>();
-            this.uploadedCustomMetadataMap = new HashMap<>();
-            this.uploadedCoordinationMetadata = null;
-            this.uploadedSettingsMetadata = null;
-            this.uploadedTemplatesMetadata = null;
-=======
     static final class AsyncStaleFileDeletion extends AbstractAsyncTask {
         private final RemoteClusterStateService remoteClusterStateService;
 
@@ -2212,7 +1206,6 @@
         @Override
         protected void runInternal() {
             remoteClusterStateService.cleanUpStaleFiles();
->>>>>>> a10b062f
         }
     }
 }