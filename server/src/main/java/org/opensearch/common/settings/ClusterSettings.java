--- conflicted
+++ resolved
@@ -740,13 +740,10 @@
                 RemoteStoreSettings.CLUSTER_REMOTE_TRANSLOG_TRANSFER_TIMEOUT_SETTING,
                 RemoteStoreSettings.CLUSTER_REMOTE_STORE_PATH_TYPE_SETTING,
                 RemoteStoreSettings.CLUSTER_REMOTE_STORE_PATH_HASH_ALGORITHM_SETTING,
-<<<<<<< HEAD
+                RemoteStoreSettings.CLUSTER_REMOTE_MAX_TRANSLOG_READERS,
 
                 // Remote Routing table settings
                 RemoteRoutingTableService.REMOTE_ROUTING_TABLE_ENABLED_SETTING
-=======
-                RemoteStoreSettings.CLUSTER_REMOTE_MAX_TRANSLOG_READERS
->>>>>>> b20537a5
             )
         )
     );
