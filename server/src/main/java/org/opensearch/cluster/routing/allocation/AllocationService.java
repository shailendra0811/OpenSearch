/*
 * SPDX-License-Identifier: Apache-2.0
 *
 * The OpenSearch Contributors require contributions made to
 * this file be licensed under the Apache-2.0 license or a
 * compatible open source license.
 */

/*
 * Licensed to Elasticsearch under one or more contributor
 * license agreements. See the NOTICE file distributed with
 * this work for additional information regarding copyright
 * ownership. Elasticsearch licenses this file to you under
 * the Apache License, Version 2.0 (the "License"); you may
 * not use this file except in compliance with the License.
 * You may obtain a copy of the License at
 *
 *     http://www.apache.org/licenses/LICENSE-2.0
 *
 * Unless required by applicable law or agreed to in writing,
 * software distributed under the License is distributed on an
 * "AS IS" BASIS, WITHOUT WARRANTIES OR CONDITIONS OF ANY
 * KIND, either express or implied.  See the License for the
 * specific language governing permissions and limitations
 * under the License.
 */

/*
 * Modifications Copyright OpenSearch Contributors. See
 * GitHub history for details.
 */

package org.opensearch.cluster.routing.allocation;

import org.apache.logging.log4j.LogManager;
import org.apache.logging.log4j.Logger;
import org.apache.logging.log4j.message.ParameterizedMessage;
import org.opensearch.Version;
import org.opensearch.cluster.ClusterInfoService;
import org.opensearch.cluster.ClusterManagerMetrics;
import org.opensearch.cluster.ClusterState;
import org.opensearch.cluster.RestoreInProgress;
import org.opensearch.cluster.health.ClusterHealthStatus;
import org.opensearch.cluster.health.ClusterStateHealth;
import org.opensearch.cluster.metadata.AutoExpandReplicas;
import org.opensearch.cluster.metadata.IndexMetadata;
import org.opensearch.cluster.metadata.Metadata;
import org.opensearch.cluster.node.DiscoveryNode;
import org.opensearch.cluster.routing.RoutingNode;
import org.opensearch.cluster.routing.RoutingNodes;
import org.opensearch.cluster.routing.RoutingTable;
import org.opensearch.cluster.routing.ShardRouting;
import org.opensearch.cluster.routing.UnassignedInfo;
import org.opensearch.cluster.routing.UnassignedInfo.AllocationStatus;
import org.opensearch.cluster.routing.allocation.allocator.ShardsAllocator;
import org.opensearch.cluster.routing.allocation.command.AllocationCommands;
import org.opensearch.cluster.routing.allocation.decider.AllocationDeciders;
import org.opensearch.cluster.routing.allocation.decider.Decision;
import org.opensearch.common.settings.Settings;
import org.opensearch.common.unit.TimeValue;
import org.opensearch.gateway.GatewayAllocator;
import org.opensearch.gateway.PriorityComparator;
import org.opensearch.gateway.ShardsBatchGatewayAllocator;
import org.opensearch.snapshots.SnapshotsInfoService;
import org.opensearch.telemetry.metrics.noop.NoopMetricsRegistry;

import java.util.ArrayList;
import java.util.Collections;
import java.util.Comparator;
import java.util.Queue;
import java.util.HashMap;
import java.util.HashSet;
import java.util.Iterator;
import java.util.List;
import java.util.Map;
import java.util.Optional;
import java.util.Set;
import java.util.concurrent.LinkedBlockingQueue;
import java.util.function.Function;
import java.util.stream.Collectors;

import static java.util.Collections.emptyList;
import static java.util.Collections.singletonList;
import static org.opensearch.cluster.routing.UnassignedInfo.INDEX_DELAYED_NODE_LEFT_TIMEOUT_SETTING;
import static org.opensearch.cluster.routing.allocation.ExistingShardsAllocator.EXISTING_SHARDS_ALLOCATOR_BATCH_MODE;

/**
 * This service manages the node allocation of a cluster. For this reason the
 * {@link AllocationService} keeps {@link AllocationDeciders} to choose nodes
 * for shard allocation. This class also manages new nodes joining the cluster
 * and rerouting of shards.
 *
 * @opensearch.internal
 */
public class AllocationService {

    private static final Logger logger = LogManager.getLogger(AllocationService.class);

    private final AllocationDeciders allocationDeciders;
    private Settings settings;
    private Map<String, ExistingShardsAllocator> existingShardsAllocators;
    private final ShardsAllocator shardsAllocator;
    private final ClusterInfoService clusterInfoService;
    private SnapshotsInfoService snapshotsInfoService;
    private final ClusterManagerMetrics clusterManagerMetrics;
    private static final long MAX_ALLOCATION_BATCH_CAPACITY = 100;
    private final Queue<Runnable> workQueue = new LinkedBlockingQueue<>();

    // only for tests that use the GatewayAllocator as the unique ExistingShardsAllocator
    public AllocationService(
        AllocationDeciders allocationDeciders,
        GatewayAllocator gatewayAllocator,
        ShardsAllocator shardsAllocator,
        ClusterInfoService clusterInfoService,
        SnapshotsInfoService snapshotsInfoService
    ) {
        this(
            allocationDeciders,
            shardsAllocator,
            clusterInfoService,
            snapshotsInfoService,
            new ClusterManagerMetrics(NoopMetricsRegistry.INSTANCE)
        );
        setExistingShardsAllocators(Collections.singletonMap(GatewayAllocator.ALLOCATOR_NAME, gatewayAllocator));
    }

    public AllocationService(
        AllocationDeciders allocationDeciders,
        ShardsAllocator shardsAllocator,
        ClusterInfoService clusterInfoService,
        SnapshotsInfoService snapshotsInfoService,
        ClusterManagerMetrics clusterManagerMetrics
    ) {
        this(allocationDeciders, shardsAllocator, clusterInfoService, snapshotsInfoService, Settings.EMPTY, clusterManagerMetrics);
    }

    public AllocationService(
        AllocationDeciders allocationDeciders,
        ShardsAllocator shardsAllocator,
        ClusterInfoService clusterInfoService,
        SnapshotsInfoService snapshotsInfoService,
        Settings settings,
        ClusterManagerMetrics clusterManagerMetrics
    ) {
        this.allocationDeciders = allocationDeciders;
        this.shardsAllocator = shardsAllocator;
        this.clusterInfoService = clusterInfoService;
        this.snapshotsInfoService = snapshotsInfoService;
        this.settings = settings;
        this.clusterManagerMetrics = clusterManagerMetrics;
    }

    /**
     * Inject the {@link ExistingShardsAllocator}s to use. May only be called once.
     */
    public void setExistingShardsAllocators(Map<String, ExistingShardsAllocator> existingShardsAllocators) {
        assert this.existingShardsAllocators == null : "cannot set allocators " + existingShardsAllocators + " twice";
        assert existingShardsAllocators.isEmpty() == false : "must add at least one ExistingShardsAllocator";
        this.existingShardsAllocators = Collections.unmodifiableMap(existingShardsAllocators);
    }

    /**
     * Applies the started shards. Note, only initializing ShardRouting instances that exist in the routing table should be
     * provided as parameter and no duplicates should be contained.
     * <p>
     * If the same instance of the {@link ClusterState} is returned, then no change has been made.</p>
     */
    public ClusterState applyStartedShards(ClusterState clusterState, List<ShardRouting> startedShards) {
        assert assertInitialized();
        if (startedShards.isEmpty()) {
            return clusterState;
        }
        RoutingNodes routingNodes = getMutableRoutingNodes(clusterState);
        // shuffle the unassigned nodes, just so we won't have things like poison failed shards
        routingNodes.unassigned().shuffle();
        RoutingAllocation allocation = new RoutingAllocation(
            allocationDeciders,
            routingNodes,
            clusterState,
            clusterInfoService.getClusterInfo(),
            snapshotsInfoService.snapshotShardSizes(),
            currentNanoTime()
        );
        // as starting a primary relocation target can reinitialize replica shards, start replicas first
        startedShards = new ArrayList<>(startedShards);
        startedShards.sort(Comparator.comparing(ShardRouting::primary));
        applyStartedShards(allocation, startedShards);
        for (final ExistingShardsAllocator allocator : existingShardsAllocators.values()) {
            allocator.applyStartedShards(startedShards, allocation);
        }
        assert RoutingNodes.assertShardStats(allocation.routingNodes());
        String startedShardsAsString = firstListElementsToCommaDelimitedString(
            startedShards,
            s -> s.shardId().toString(),
            logger.isDebugEnabled()
        );
        return buildResultAndLogHealthChange(clusterState, allocation, "shards started [" + startedShardsAsString + "]");
    }

    protected ClusterState buildResultAndLogHealthChange(ClusterState oldState, RoutingAllocation allocation, String reason) {
        ClusterState newState = buildResult(oldState, allocation);

        logClusterHealthStateChange(new ClusterStateHealth(oldState), new ClusterStateHealth(newState), reason);

        return newState;
    }

    private ClusterState buildResult(ClusterState oldState, RoutingAllocation allocation) {
        final RoutingTable oldRoutingTable = oldState.routingTable();
        final RoutingNodes newRoutingNodes = allocation.routingNodes();
        final RoutingTable newRoutingTable = new RoutingTable.Builder().updateNodes(oldRoutingTable.version(), newRoutingNodes).build();
        final Metadata newMetadata = allocation.updateMetadataWithRoutingChanges(newRoutingTable);
        assert newRoutingTable.validate(newMetadata); // validates the routing table is coherent with the cluster state metadata

        final ClusterState.Builder newStateBuilder = ClusterState.builder(oldState).routingTable(newRoutingTable).metadata(newMetadata);
        final RestoreInProgress restoreInProgress = allocation.custom(RestoreInProgress.TYPE);
        if (restoreInProgress != null) {
            RestoreInProgress updatedRestoreInProgress = allocation.updateRestoreInfoWithRoutingChanges(restoreInProgress);
            if (updatedRestoreInProgress != restoreInProgress) {
                final Map<String, ClusterState.Custom> customsBuilder = new HashMap<>(allocation.getCustoms());
                customsBuilder.put(RestoreInProgress.TYPE, updatedRestoreInProgress);
                newStateBuilder.customs(customsBuilder);
            }
        }
        return newStateBuilder.build();
    }

    // Used for testing
    public ClusterState applyFailedShard(ClusterState clusterState, ShardRouting failedShard, boolean markAsStale) {
        return applyFailedShards(clusterState, singletonList(new FailedShard(failedShard, null, null, markAsStale)), emptyList());
    }

    // Used for testing
    public ClusterState applyFailedShards(ClusterState clusterState, List<FailedShard> failedShards) {
        return applyFailedShards(clusterState, failedShards, emptyList());
    }

    /**
     * Applies the failed shards. Note, only assigned ShardRouting instances that exist in the routing table should be
     * provided as parameter. Also applies a list of allocation ids to remove from the in-sync set for shard copies for which there
     * are no routing entries in the routing table.
     *
     * <p>
     * If the same instance of ClusterState is returned, then no change has been made.</p>
     */
    public ClusterState applyFailedShards(
        final ClusterState clusterState,
        final List<FailedShard> failedShards,
        final List<StaleShard> staleShards
    ) {
        assert assertInitialized();
        if (staleShards.isEmpty() && failedShards.isEmpty()) {
            return clusterState;
        }
        ClusterState tmpState = IndexMetadataUpdater.removeStaleIdsWithoutRoutings(clusterState, staleShards, logger);

        RoutingNodes routingNodes = getMutableRoutingNodes(tmpState);
        // shuffle the unassigned nodes, just so we won't have things like poison failed shards
        routingNodes.unassigned().shuffle();
        long currentNanoTime = currentNanoTime();
        RoutingAllocation allocation = new RoutingAllocation(
            allocationDeciders,
            routingNodes,
            tmpState,
            clusterInfoService.getClusterInfo(),
            snapshotsInfoService.snapshotShardSizes(),
            currentNanoTime
        );

        for (FailedShard failedShardEntry : failedShards) {
            ShardRouting shardToFail = failedShardEntry.getRoutingEntry();
            IndexMetadata indexMetadata = allocation.metadata().getIndexSafe(shardToFail.shardId().getIndex());
            allocation.addIgnoreShardForNode(shardToFail.shardId(), shardToFail.currentNodeId());
            // failing a primary also fails initializing replica shards, re-resolve ShardRouting
            ShardRouting failedShard = routingNodes.getByAllocationId(shardToFail.shardId(), shardToFail.allocationId().getId());
            if (failedShard != null) {
                if (failedShard != shardToFail) {
                    logger.trace(
                        "{} shard routing modified in an earlier iteration (previous: {}, current: {})",
                        shardToFail.shardId(),
                        shardToFail,
                        failedShard
                    );
                }
                int failedAllocations = failedShard.unassignedInfo() != null ? failedShard.unassignedInfo().getNumFailedAllocations() : 0;
                final Set<String> failedNodeIds;
                if (failedShard.unassignedInfo() != null) {
                    failedNodeIds = new HashSet<>(failedShard.unassignedInfo().getFailedNodeIds().size() + 1);
                    failedNodeIds.addAll(failedShard.unassignedInfo().getFailedNodeIds());
                    failedNodeIds.add(failedShard.currentNodeId());
                } else {
                    failedNodeIds = Collections.emptySet();
                }
                String message = "failed shard on node [" + shardToFail.currentNodeId() + "]: " + failedShardEntry.getMessage();
                UnassignedInfo unassignedInfo = new UnassignedInfo(
                    UnassignedInfo.Reason.ALLOCATION_FAILED,
                    message,
                    failedShardEntry.getFailure(),
                    failedAllocations + 1,
                    currentNanoTime,
                    System.currentTimeMillis(),
                    false,
                    UnassignedInfo.AllocationStatus.NO_ATTEMPT,
                    failedNodeIds
                );
                if (failedShardEntry.markAsStale()) {
                    allocation.removeAllocationId(failedShard);
                }
                logger.warn(new ParameterizedMessage("failing shard [{}]", failedShardEntry), failedShardEntry.getFailure());
                routingNodes.failShard(logger, failedShard, unassignedInfo, indexMetadata, allocation.changes());
            } else {
                logger.trace("{} shard routing failed in an earlier iteration (routing: {})", shardToFail.shardId(), shardToFail);
            }
        }
        for (final ExistingShardsAllocator allocator : existingShardsAllocators.values()) {
            allocator.applyFailedShards(failedShards, allocation);
        }

        reroute(allocation);
        String failedShardsAsString = firstListElementsToCommaDelimitedString(
            failedShards,
            s -> s.getRoutingEntry().shardId().toString(),
            logger.isDebugEnabled()
        );
        return buildResultAndLogHealthChange(clusterState, allocation, "shards failed [" + failedShardsAsString + "]");
    }

    /**
     * unassigned an shards that are associated with nodes that are no longer part of the cluster, potentially promoting replicas
     * if needed.
     */
    public ClusterState disassociateDeadNodes(ClusterState clusterState, boolean reroute, String reason) {
        RoutingNodes routingNodes = getMutableRoutingNodes(clusterState);
        // shuffle the unassigned nodes, just so we won't have things like poison failed shards
        routingNodes.unassigned().shuffle();
        RoutingAllocation allocation = new RoutingAllocation(
            allocationDeciders,
            routingNodes,
            clusterState,
            clusterInfoService.getClusterInfo(),
            snapshotsInfoService.snapshotShardSizes(),
            currentNanoTime()
        );

        // first, clear from the shards any node id they used to belong to that is now dead
        disassociateDeadNodes(allocation);

        if (allocation.routingNodesChanged()) {
            clusterState = buildResult(clusterState, allocation);
        }
        if (reroute) {
            return reroute(clusterState, reason);
        } else {
            return clusterState;
        }
    }

    /**
     * Checks if there are replicas with the auto-expand feature that need to be adapted.
     * Returns an updated cluster state if changes were necessary, or the identical cluster if no changes were required.
     */
    public ClusterState adaptAutoExpandReplicas(ClusterState clusterState) {
        RoutingAllocation allocation = new RoutingAllocation(
            allocationDeciders,
            clusterState.getRoutingNodes(),
            clusterState,
            clusterInfoService.getClusterInfo(),
            snapshotsInfoService.snapshotShardSizes(),
            currentNanoTime()
        );
        final Map<Integer, List<String>> autoExpandReplicaChanges = AutoExpandReplicas.getAutoExpandReplicaChanges(
            clusterState.metadata(),
            allocation
        );
        if (autoExpandReplicaChanges.isEmpty()) {
            return clusterState;
        } else {
            final RoutingTable.Builder routingTableBuilder = RoutingTable.builder(clusterState.routingTable());
            final Metadata.Builder metadataBuilder = Metadata.builder(clusterState.metadata());
            for (Map.Entry<Integer, List<String>> entry : autoExpandReplicaChanges.entrySet()) {
                final int numberOfReplicas = entry.getKey();
                final String[] indices = entry.getValue().toArray(new String[0]);
                // we do *not* update the in sync allocation ids as they will be removed upon the first index
                // operation which make these copies stale
                routingTableBuilder.updateNumberOfReplicas(numberOfReplicas, indices);
                metadataBuilder.updateNumberOfReplicas(numberOfReplicas, indices);
                // update settings version for each index
                for (final String index : indices) {
                    final IndexMetadata indexMetadata = metadataBuilder.get(index);
                    final IndexMetadata.Builder indexMetadataBuilder = new IndexMetadata.Builder(indexMetadata).settingsVersion(
                        1 + indexMetadata.getSettingsVersion()
                    );
                    metadataBuilder.put(indexMetadataBuilder);
                }
                logger.info("updating number_of_replicas to [{}] for indices {}", numberOfReplicas, indices);
            }
            final ClusterState fixedState = ClusterState.builder(clusterState)
                .routingTable(routingTableBuilder.build())
                .metadata(metadataBuilder)
                .build();
            assert AutoExpandReplicas.getAutoExpandReplicaChanges(fixedState.metadata(), allocation).isEmpty();
            return fixedState;
        }
    }

    /**
     * Removes delay markers from unassigned shards based on current time stamp.
     */
    private void removeDelayMarkers(RoutingAllocation allocation) {
        final RoutingNodes.UnassignedShards.UnassignedIterator unassignedIterator = allocation.routingNodes().unassigned().iterator();
        final Metadata metadata = allocation.metadata();
        while (unassignedIterator.hasNext()) {
            ShardRouting shardRouting = unassignedIterator.next();
            UnassignedInfo unassignedInfo = shardRouting.unassignedInfo();
            if (unassignedInfo.isDelayed()) {
                final long newComputedLeftDelayNanos = unassignedInfo.getRemainingDelay(
                    allocation.getCurrentNanoTime(),
                    metadata.getIndexSafe(shardRouting.index()).getSettings()
                );
                if (newComputedLeftDelayNanos == 0) {
                    unassignedIterator.updateUnassigned(
                        new UnassignedInfo(
                            unassignedInfo.getReason(),
                            unassignedInfo.getMessage(),
                            unassignedInfo.getFailure(),
                            unassignedInfo.getNumFailedAllocations(),
                            unassignedInfo.getUnassignedTimeInNanos(),
                            unassignedInfo.getUnassignedTimeInMillis(),
                            false,
                            unassignedInfo.getLastAllocationStatus(),
                            unassignedInfo.getFailedNodeIds()
                        ),
                        shardRouting.recoverySource(),
                        allocation.changes()
                    );
                }
            }
        }
    }

    /**
     * Reset failed allocation counter for unassigned shards
     */
    private void resetFailedAllocationCounter(RoutingAllocation allocation) {
        final RoutingNodes.UnassignedShards.UnassignedIterator unassignedIterator = allocation.routingNodes().unassigned().iterator();
        while (unassignedIterator.hasNext()) {
            ShardRouting shardRouting = unassignedIterator.next();
            UnassignedInfo unassignedInfo = shardRouting.unassignedInfo();
            unassignedIterator.updateUnassigned(
                new UnassignedInfo(
                    unassignedInfo.getNumFailedAllocations() > 0 ? UnassignedInfo.Reason.MANUAL_ALLOCATION : unassignedInfo.getReason(),
                    unassignedInfo.getMessage(),
                    unassignedInfo.getFailure(),
                    0,
                    unassignedInfo.getUnassignedTimeInNanos(),
                    unassignedInfo.getUnassignedTimeInMillis(),
                    unassignedInfo.isDelayed(),
                    unassignedInfo.getLastAllocationStatus(),
                    Collections.emptySet()
                ),
                shardRouting.recoverySource(),
                allocation.changes()
            );
        }
    }

    /**
     * Internal helper to cap the number of elements in a potentially long list for logging.
     *
     * @param elements  The elements to log. May be any non-null list. Must not be null.
     * @param formatter A function that can convert list elements to a String. Must not be null.
     * @param <T>       The list element type.
     * @return A comma-separated string of the first few elements.
     */
    public static <T> String firstListElementsToCommaDelimitedString(
        List<T> elements,
        Function<T, String> formatter,
        boolean isDebugEnabled
    ) {
        final int maxNumberOfElements = 10;
        if (isDebugEnabled || elements.size() <= maxNumberOfElements) {
            return elements.stream().map(formatter).collect(Collectors.joining(", "));
        } else {
            return elements.stream().limit(maxNumberOfElements).map(formatter).collect(Collectors.joining(", "))
                + ", ... ["
                + elements.size()
                + " items in total]";
        }
    }

    public CommandsResult reroute(final ClusterState clusterState, AllocationCommands commands, boolean explain, boolean retryFailed) {
        RoutingNodes routingNodes = getMutableRoutingNodes(clusterState);
        // we don't shuffle the unassigned shards here, to try and get as close as possible to
        // a consistent result of the effect the commands have on the routing
        // this allows systems to dry run the commands, see the resulting cluster state, and act on it
        RoutingAllocation allocation = new RoutingAllocation(
            allocationDeciders,
            routingNodes,
            clusterState,
            clusterInfoService.getClusterInfo(),
            snapshotsInfoService.snapshotShardSizes(),
            currentNanoTime()
        );
        // don't short circuit deciders, we want a full explanation
        allocation.debugDecision(true);
        // we ignore disable allocation, because commands are explicit
        allocation.ignoreDisable(true);

        if (retryFailed) {
            resetFailedAllocationCounter(allocation);
        }

        RoutingExplanations explanations = commands.execute(allocation, explain);
        // we revert the ignore disable flag, since when rerouting, we want the original setting to take place
        allocation.ignoreDisable(false);
        // the assumption is that commands will move / act on shards (or fail through exceptions)
        // so, there will always be shard "movements", so no need to check on reroute
        reroute(allocation);
        return new CommandsResult(explanations, buildResultAndLogHealthChange(clusterState, allocation, "reroute commands"));
    }

    /**
     * Reroutes the routing table based on the live nodes.
     * <p>
     * If the same instance of ClusterState is returned, then no change has been made.
     */
    public ClusterState reroute(ClusterState clusterState, String reason) {
        ClusterState fixedClusterState = adaptAutoExpandReplicas(clusterState);

        RoutingNodes routingNodes = getMutableRoutingNodes(fixedClusterState);
        // shuffle the unassigned nodes, just so we won't have things like poison failed shards
        routingNodes.unassigned().shuffle();
        RoutingAllocation allocation = new RoutingAllocation(
            allocationDeciders,
            routingNodes,
            fixedClusterState,
            clusterInfoService.getClusterInfo(),
            snapshotsInfoService.snapshotShardSizes(),
            currentNanoTime()
        );
        reroute(allocation);
        if (fixedClusterState == clusterState && allocation.routingNodesChanged() == false) {
            return clusterState;
        }
        return buildResultAndLogHealthChange(clusterState, allocation, reason);
    }

    private void logClusterHealthStateChange(ClusterStateHealth previousStateHealth, ClusterStateHealth newStateHealth, String reason) {
        ClusterHealthStatus previousHealth = previousStateHealth.getStatus();
        ClusterHealthStatus currentHealth = newStateHealth.getStatus();
        if (!previousHealth.equals(currentHealth)) {
            logger.info("Cluster health status changed from [{}] to [{}] (reason: [{}]).", previousHealth, currentHealth, reason);
        }
    }

    private boolean hasDeadNodes(RoutingAllocation allocation) {
        for (RoutingNode routingNode : allocation.routingNodes()) {
            if (allocation.nodes().getDataNodes().containsKey(routingNode.nodeId()) == false) {
                return true;
            }
        }
        return false;
    }

    private void reroute(RoutingAllocation allocation) {
        assert hasDeadNodes(allocation) == false : "dead nodes should be explicitly cleaned up. See disassociateDeadNodes";
        assert AutoExpandReplicas.getAutoExpandReplicaChanges(allocation.metadata(), allocation).isEmpty()
            : "auto-expand replicas out of sync with number of nodes in the cluster";
        assert assertInitialized();
        long rerouteStartTimeNS = System.nanoTime();
        removeDelayMarkers(allocation);

        allocateExistingUnassignedShards(allocation);  // try to allocate existing shard copies first
        shardsAllocator.allocate(allocation);
        clusterManagerMetrics.recordLatency(
            clusterManagerMetrics.rerouteHistogram,
            (double) Math.max(0, TimeValue.nsecToMSec(System.nanoTime() - rerouteStartTimeNS))
        );
        assert RoutingNodes.assertShardStats(allocation.routingNodes());
    }

    private void allocateExistingUnassignedShards(RoutingAllocation allocation) {
        allocation.routingNodes().unassigned().sort(PriorityComparator.getAllocationComparator(allocation)); // sort for priority ordering

        for (final ExistingShardsAllocator existingShardsAllocator : existingShardsAllocators.values()) {
            existingShardsAllocator.beforeAllocation(allocation);
        }

        /*
         Use batch mode if enabled and there is no custom allocator set for Allocation service
         */
        if (isBatchModeEnabled(allocation)) {
            /*
             If we do not have any custom allocator set then we will be using ShardsBatchGatewayAllocator
             Currently AllocationService will not run any custom Allocator that implements allocateAllUnassignedShards
             */
            allocateAllUnassignedShards(allocation);
            return;
        }
        logger.warn("Falling back to single shard assignment since batch mode disable or multiple custom allocators set");

        final RoutingNodes.UnassignedShards.UnassignedIterator primaryIterator = allocation.routingNodes().unassigned().iterator();
        while (primaryIterator.hasNext()) {
            final ShardRouting shardRouting = primaryIterator.next();
            if (shardRouting.primary()) {
                getAllocatorForShard(shardRouting, allocation).allocateUnassigned(shardRouting, allocation, primaryIterator);
            }
        }

        for (final ExistingShardsAllocator existingShardsAllocator : existingShardsAllocators.values()) {
            existingShardsAllocator.afterPrimariesBeforeReplicas(allocation);
        }

        final RoutingNodes.UnassignedShards.UnassignedIterator replicaIterator = allocation.routingNodes().unassigned().iterator();
        while (replicaIterator.hasNext()) {
            final ShardRouting shardRouting = replicaIterator.next();
            if (shardRouting.primary() == false) {
                getAllocatorForShard(shardRouting, allocation).allocateUnassigned(shardRouting, allocation, replicaIterator);
            }
        }
    }

    private void allocateAllUnassignedShards(RoutingAllocation allocation) {
<<<<<<< HEAD
        if (workQueue.size() < MAX_ALLOCATION_BATCH_CAPACITY) {
            ExistingShardsAllocator allocator = existingShardsAllocators.get(ShardsBatchGatewayAllocator.ALLOCATOR_NAME);
            workQueue.addAll(allocator.allocateAllUnassignedShards(allocation, true));
            workQueue.add(() -> allocator.afterPrimariesBeforeReplicas(allocation));
            // Replicas Assignment
            workQueue.addAll(allocator.allocateAllUnassignedShards(allocation, false));
        }
        processWorkItemQueue();
    }

    private void processWorkItemQueue() {
        long startTime = System.nanoTime();
        //TODO replace with max time
        while (workQueue.isEmpty() == false && System.nanoTime() - startTime < Integer.MAX_VALUE) {
            Runnable workItem = workQueue.poll();
            if (workItem != null) {
                workItem.run();
            }
        }
=======
        ExistingShardsAllocator allocator = existingShardsAllocators.get(ShardsBatchGatewayAllocator.ALLOCATOR_NAME);
        Optional.ofNullable(allocator.allocateAllUnassignedShards(allocation, true)).ifPresent(Runnable::run);
        allocator.afterPrimariesBeforeReplicas(allocation);
        // Replicas Assignment
        Optional.ofNullable(allocator.allocateAllUnassignedShards(allocation, false)).ifPresent(Runnable::run);
>>>>>>> 157d2770
    }

    private void disassociateDeadNodes(RoutingAllocation allocation) {
        for (Iterator<RoutingNode> it = allocation.routingNodes().mutableIterator(); it.hasNext();) {
            RoutingNode node = it.next();
            if (allocation.nodes().getDataNodes().containsKey(node.nodeId())) {
                // its a live node, continue
                continue;
            }
            // now, go over all the shards routing on the node, and fail them
            for (ShardRouting shardRouting : node.copyShards()) {
                final IndexMetadata indexMetadata = allocation.metadata().getIndexSafe(shardRouting.index());
                boolean delayed = INDEX_DELAYED_NODE_LEFT_TIMEOUT_SETTING.get(indexMetadata.getSettings()).nanos() > 0;
                UnassignedInfo unassignedInfo = new UnassignedInfo(
                    UnassignedInfo.Reason.NODE_LEFT,
                    "node_left [" + node.nodeId() + "]",
                    null,
                    0,
                    allocation.getCurrentNanoTime(),
                    System.currentTimeMillis(),
                    delayed,
                    AllocationStatus.NO_ATTEMPT,
                    Collections.emptySet()
                );
                allocation.routingNodes().failShard(logger, shardRouting, unassignedInfo, indexMetadata, allocation.changes());
            }
            // its a dead node, remove it, note, its important to remove it *after* we apply failed shard
            // since it relies on the fact that the RoutingNode exists in the list of nodes
            it.remove();
        }
    }

    private void applyStartedShards(RoutingAllocation routingAllocation, List<ShardRouting> startedShardEntries) {
        assert startedShardEntries.isEmpty() == false : "non-empty list of started shard entries expected";
        RoutingNodes routingNodes = routingAllocation.routingNodes();
        for (ShardRouting startedShard : startedShardEntries) {
            assert startedShard.initializing() : "only initializing shards can be started";
            assert routingAllocation.metadata().index(startedShard.shardId().getIndex()) != null
                : "shard started for unknown index (shard entry: " + startedShard + ")";
            assert startedShard == routingNodes.getByAllocationId(startedShard.shardId(), startedShard.allocationId().getId())
                : "shard routing to start does not exist in routing table, expected: "
                    + startedShard
                    + " but was: "
                    + routingNodes.getByAllocationId(startedShard.shardId(), startedShard.allocationId().getId());

            routingNodes.startShard(logger, startedShard, routingAllocation.changes());
        }
    }

    /**
     * Create a mutable {@link RoutingNodes}. This is a costly operation so this must only be called once!
     */
    private RoutingNodes getMutableRoutingNodes(ClusterState clusterState) {
        return new RoutingNodes(clusterState, false);
    }

    /** override this to control time based decisions during allocation */
    protected long currentNanoTime() {
        return System.nanoTime();
    }

    public void cleanCaches() {
        assert assertInitialized();
        existingShardsAllocators.values().forEach(ExistingShardsAllocator::cleanCaches);
    }

    public int getNumberOfInFlightFetches() {
        assert assertInitialized();
        return existingShardsAllocators.values().stream().mapToInt(ExistingShardsAllocator::getNumberOfInFlightFetches).sum();
    }

    public ShardAllocationDecision explainShardAllocation(ShardRouting shardRouting, RoutingAllocation allocation) {
        assert allocation.debugDecision();
        AllocateUnassignedDecision allocateDecision = shardRouting.unassigned()
            ? explainUnassignedShardAllocation(shardRouting, allocation)
            : AllocateUnassignedDecision.NOT_TAKEN;
        if (allocateDecision.isDecisionTaken()) {
            return new ShardAllocationDecision(allocateDecision, MoveDecision.NOT_TAKEN);
        } else {
            return shardsAllocator.decideShardAllocation(shardRouting, allocation);
        }
    }

    private AllocateUnassignedDecision explainUnassignedShardAllocation(ShardRouting shardRouting, RoutingAllocation routingAllocation) {
        assert shardRouting.unassigned();
        assert routingAllocation.debugDecision();
        assert assertInitialized();
        final ExistingShardsAllocator existingShardsAllocator = getAllocatorForShard(shardRouting, routingAllocation);
        final AllocateUnassignedDecision decision = existingShardsAllocator.explainUnassignedShardAllocation(
            shardRouting,
            routingAllocation
        );
        if (decision.isDecisionTaken()) {
            return decision;
        }
        return AllocateUnassignedDecision.NOT_TAKEN;
    }

    private ExistingShardsAllocator getAllocatorForShard(ShardRouting shardRouting, RoutingAllocation routingAllocation) {
        assert assertInitialized();
        String allocatorName;
        if (isBatchModeEnabled(routingAllocation)) {
            allocatorName = ShardsBatchGatewayAllocator.ALLOCATOR_NAME;
        } else {
            allocatorName = ExistingShardsAllocator.EXISTING_SHARDS_ALLOCATOR_SETTING.get(
                routingAllocation.metadata().getIndexSafe(shardRouting.index()).getSettings()
            );
        }
        final ExistingShardsAllocator existingShardsAllocator = existingShardsAllocators.get(allocatorName);
        return existingShardsAllocator != null ? existingShardsAllocator : new NotFoundAllocator(allocatorName);
    }

    private boolean isBatchModeEnabled(RoutingAllocation routingAllocation) {
        return EXISTING_SHARDS_ALLOCATOR_BATCH_MODE.get(settings)
            && routingAllocation.nodes().getMinNodeVersion().onOrAfter(Version.V_2_14_0)
            && existingShardsAllocators.size() == 2;
    }

    private boolean assertInitialized() {
        assert existingShardsAllocators != null : "must have set allocators first";
        return true;
    }

    private static class NotFoundAllocator implements ExistingShardsAllocator {
        private final String allocatorName;

        private NotFoundAllocator(String allocatorName) {
            this.allocatorName = allocatorName;
        }

        @Override
        public void beforeAllocation(RoutingAllocation allocation) {}

        @Override
        public void afterPrimariesBeforeReplicas(RoutingAllocation allocation) {}

        @Override
        public void allocateUnassigned(
            ShardRouting shardRouting,
            RoutingAllocation allocation,
            UnassignedAllocationHandler unassignedAllocationHandler
        ) {
            unassignedAllocationHandler.removeAndIgnore(AllocationStatus.NO_VALID_SHARD_COPY, allocation.changes());
        }

        @Override
        public AllocateUnassignedDecision explainUnassignedShardAllocation(ShardRouting unassignedShard, RoutingAllocation allocation) {
            assert unassignedShard.unassigned();
            assert allocation.debugDecision();
            final List<NodeAllocationResult> nodeAllocationResults = new ArrayList<>(allocation.nodes().getSize());
            for (DiscoveryNode discoveryNode : allocation.nodes()) {
                nodeAllocationResults.add(
                    new NodeAllocationResult(
                        discoveryNode,
                        null,
                        allocation.decision(
                            Decision.NO,
                            "allocator_plugin",
                            "finding the previous copies of this shard requires an allocator called [%s] but "
                                + "that allocator was not found; perhaps the corresponding plugin is not installed",
                            allocatorName
                        )
                    )
                );
            }
            return AllocateUnassignedDecision.no(AllocationStatus.NO_VALID_SHARD_COPY, nodeAllocationResults);
        }

        @Override
        public void cleanCaches() {}

        @Override
        public void applyStartedShards(List<ShardRouting> startedShards, RoutingAllocation allocation) {}

        @Override
        public void applyFailedShards(List<FailedShard> failedShards, RoutingAllocation allocation) {}

        @Override
        public int getNumberOfInFlightFetches() {
            return 0;
        }
    }

    /**
     * this class is used to describe results of applying a set of
     * {@link org.opensearch.cluster.routing.allocation.command.AllocationCommand}
     *
     * @opensearch.internal
     */
    public static class CommandsResult {

        private final RoutingExplanations explanations;

        private final ClusterState clusterState;

        /**
         * Creates a new {@link CommandsResult}
         * @param explanations Explanation for the reroute actions
         * @param clusterState Resulting cluster state
         */
        private CommandsResult(RoutingExplanations explanations, ClusterState clusterState) {
            this.clusterState = clusterState;
            this.explanations = explanations;
        }

        /**
         * Get the explanation of this result
         */
        public RoutingExplanations explanations() {
            return explanations;
        }

        /**
         * the resulting cluster state, after the commands were applied
         */
        public ClusterState getClusterState() {
            return clusterState;
        }
    }
}<|MERGE_RESOLUTION|>--- conflicted
+++ resolved
@@ -67,7 +67,6 @@
 import java.util.ArrayList;
 import java.util.Collections;
 import java.util.Comparator;
-import java.util.Queue;
 import java.util.HashMap;
 import java.util.HashSet;
 import java.util.Iterator;
@@ -75,7 +74,6 @@
 import java.util.Map;
 import java.util.Optional;
 import java.util.Set;
-import java.util.concurrent.LinkedBlockingQueue;
 import java.util.function.Function;
 import java.util.stream.Collectors;
 
@@ -103,8 +101,6 @@
     private final ClusterInfoService clusterInfoService;
     private SnapshotsInfoService snapshotsInfoService;
     private final ClusterManagerMetrics clusterManagerMetrics;
-    private static final long MAX_ALLOCATION_BATCH_CAPACITY = 100;
-    private final Queue<Runnable> workQueue = new LinkedBlockingQueue<>();
 
     // only for tests that use the GatewayAllocator as the unique ExistingShardsAllocator
     public AllocationService(
@@ -621,33 +617,11 @@
     }
 
     private void allocateAllUnassignedShards(RoutingAllocation allocation) {
-<<<<<<< HEAD
-        if (workQueue.size() < MAX_ALLOCATION_BATCH_CAPACITY) {
-            ExistingShardsAllocator allocator = existingShardsAllocators.get(ShardsBatchGatewayAllocator.ALLOCATOR_NAME);
-            workQueue.addAll(allocator.allocateAllUnassignedShards(allocation, true));
-            workQueue.add(() -> allocator.afterPrimariesBeforeReplicas(allocation));
-            // Replicas Assignment
-            workQueue.addAll(allocator.allocateAllUnassignedShards(allocation, false));
-        }
-        processWorkItemQueue();
-    }
-
-    private void processWorkItemQueue() {
-        long startTime = System.nanoTime();
-        //TODO replace with max time
-        while (workQueue.isEmpty() == false && System.nanoTime() - startTime < Integer.MAX_VALUE) {
-            Runnable workItem = workQueue.poll();
-            if (workItem != null) {
-                workItem.run();
-            }
-        }
-=======
         ExistingShardsAllocator allocator = existingShardsAllocators.get(ShardsBatchGatewayAllocator.ALLOCATOR_NAME);
         Optional.ofNullable(allocator.allocateAllUnassignedShards(allocation, true)).ifPresent(Runnable::run);
         allocator.afterPrimariesBeforeReplicas(allocation);
         // Replicas Assignment
         Optional.ofNullable(allocator.allocateAllUnassignedShards(allocation, false)).ifPresent(Runnable::run);
->>>>>>> 157d2770
     }
 
     private void disassociateDeadNodes(RoutingAllocation allocation) {
