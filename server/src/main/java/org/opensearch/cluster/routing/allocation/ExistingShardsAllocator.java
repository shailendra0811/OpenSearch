--- conflicted
+++ resolved
@@ -109,11 +109,7 @@
      *
      * Allocation service will currently run the default implementation of it implemented by {@link ShardsBatchGatewayAllocator}
      */
-<<<<<<< HEAD
-    default List<Runnable> allocateAllUnassignedShards(RoutingAllocation allocation, boolean primary) {
-=======
     default Runnable allocateAllUnassignedShards(RoutingAllocation allocation, boolean primary) {
->>>>>>> 157d2770
         RoutingNodes.UnassignedShards.UnassignedIterator iterator = allocation.routingNodes().unassigned().iterator();
         List<Runnable> runnables = new ArrayList<>();
         while (iterator.hasNext()) {
@@ -122,11 +118,7 @@
                 runnables.add(() -> allocateUnassigned(shardRouting, allocation, iterator));
             }
         }
-<<<<<<< HEAD
-        return runnables;
-=======
         return () -> runnables.forEach(Runnable::run);
->>>>>>> 157d2770
     }
 
     /**
